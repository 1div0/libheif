--- conflicted
+++ resolved
@@ -146,13 +146,11 @@
 if (SvtEnc_FOUND AND NOT WITH_SvtEnc_PLUGIN)
     list(APPEND REQUIRES_PRIVATE "SvtAv1Enc")
 endif()
-<<<<<<< HEAD
+if (LIBSHARPYUV_FOUND)
+    list(APPEND REQUIRES_PRIVATE "libsharpyuv")
+endif()
 if (OpenJPEG_FOUND AND NOT WITH_OpenJPEG_PLUGIN)
     list(APPEND REQUIRES_PRIVATE "OpenJPEG")
-=======
-if (LIBSHARPYUV_FOUND)
-    list(APPEND REQUIRES_PRIVATE "libsharpyuv")
->>>>>>> 727a542a
 endif()
 list(JOIN REQUIRES_PRIVATE " " REQUIRES_PRIVATE)
 set(VERSION ${PROJECT_VERSION})
