/*
 * HEIF codec.
 * Copyright (c) 2017 Dirk Farin <dirk.farin@gmail.com>
 *
 * This file is part of libheif.
 *
 * libheif is free software: you can redistribute it and/or modify
 * it under the terms of the GNU Lesser General Public License as
 * published by the Free Software Foundation, either version 3 of
 * the License, or (at your option) any later version.
 *
 * libheif is distributed in the hope that it will be useful,
 * but WITHOUT ANY WARRANTY; without even the implied warranty of
 * MERCHANTABILITY or FITNESS FOR A PARTICULAR PURPOSE.  See the
 * GNU Lesser General Public License for more details.
 *
 * You should have received a copy of the GNU Lesser General Public License
 * along with libheif.  If not, see <http://www.gnu.org/licenses/>.
 */

#ifndef LIBHEIF_BITSTREAM_H
#define LIBHEIF_BITSTREAM_H

#include <cinttypes>
#include <cstddef>

#include <vector>
#include <string>
#include <memory>
#include <limits>
#include <istream>
#include <string>

#include "error.h"


class StreamReader
{
public:
  virtual ~StreamReader() = default;

  virtual int64_t get_position() const = 0;

  enum grow_status
  {
    size_reached,   // requested size has been reached
    timeout,        // size has not been reached yet, but it may still grow further
    size_beyond_eof // size has not been reached and never will. The file has grown to its full size
  };

  // a StreamReader can maintain a timeout for waiting for new data
  virtual grow_status wait_for_file_size(int64_t target_size) = 0;

  // returns 'false' when we read out of the available file size
  virtual bool read(void* data, size_t size) = 0;

  virtual bool seek(int64_t position) = 0;

  bool seek_cur(int64_t position_offset)
  {
    return seek(get_position() + position_offset);
  }
};


class StreamReader_istream : public StreamReader
{
public:
  StreamReader_istream(std::unique_ptr<std::istream>&& istr);

  int64_t get_position() const override;

  grow_status wait_for_file_size(int64_t target_size) override;

  bool read(void* data, size_t size) override;

  bool seek(int64_t position) override;

private:
  std::unique_ptr<std::istream> m_istr;
  int64_t m_length;
};


class StreamReader_memory : public StreamReader
{
public:
  StreamReader_memory(const uint8_t* data, size_t size, bool copy);

  ~StreamReader_memory() override;

  int64_t get_position() const override;

  grow_status wait_for_file_size(int64_t target_size) override;

  bool read(void* data, size_t size) override;

  bool seek(int64_t position) override;

private:
  const uint8_t* m_data;
  int64_t m_length;
  int64_t m_position;

  // if we made a copy of the data, we store a pointer to the owned memory area here
  uint8_t* m_owned_data = nullptr;
};


class StreamReader_CApi : public StreamReader
{
public:
  StreamReader_CApi(const heif_reader* func_table, void* userdata);

  int64_t get_position() const override { return m_func_table->get_position(m_userdata); }

  StreamReader::grow_status wait_for_file_size(int64_t target_size) override;

  bool read(void* data, size_t size) override { return !m_func_table->read(data, size, m_userdata); }

  bool seek(int64_t position) override { return !m_func_table->seek(position, m_userdata); }

private:
  const heif_reader* m_func_table;
  void* m_userdata;
};


// This class simplifies safely reading part of a file (e.g. a box).
// It makes sure that we do not read past the boundaries of a box.
class BitstreamRange
{
public:
  BitstreamRange(std::shared_ptr<StreamReader> istr,
                 size_t length,
                 BitstreamRange* parent = nullptr);

  // This function tries to make sure that the full data of this range is
  // available. You should call this before starting reading the range.
  // If you don't, you have to make sure that you do not read past the available data.
  StreamReader::grow_status wait_until_range_is_available();

  uint8_t read8();

  uint16_t read16();

  int16_t read16s();

  uint32_t read32();

  int32_t read32s();

<<<<<<< HEAD
  uint64_t read64();

  int64_t read64signed();

  float read_float32();

=======
>>>>>>> 3a6f8cde
  std::string read_string();

  bool read(uint8_t* data, size_t n);

  bool prepare_read(size_t nBytes);

  StreamReader::grow_status wait_for_available_bytes(size_t nBytes);

  void skip_to_end_of_file()
  {
    // we do not actually move the file position here (because the stream may still be incomplete),
    // but we set all m_remaining to zero
    m_remaining = 0;

    if (m_parent_range) {
      m_parent_range->skip_to_end_of_file();
    }
  }

  void skip_to_end_of_box()
  {
    if (m_remaining > 0) {
      if (m_parent_range) {
        // also advance position in parent range
        m_parent_range->skip_without_advancing_file_pos(m_remaining);
      }

      m_istr->seek_cur(m_remaining);
      m_remaining = 0;
    }
  }

  void set_eof_while_reading()
  {
    m_remaining = 0;

    if (m_parent_range) {
      m_parent_range->set_eof_while_reading();
    }

    m_error = true;
  }

  bool eof() const
  {
    return m_remaining == 0;
  }

  bool error() const
  {
    return m_error;
  }

  Error get_error() const
  {
    if (m_error) {
      return Error(heif_error_Invalid_input,
                   heif_suberror_End_of_data);
    }
    else {
      return Error::Ok;
    }
  }

  std::shared_ptr<StreamReader> get_istream() { return m_istr; }

  int get_nesting_level() const { return m_nesting_level; }

  size_t get_remaining_bytes() const { return m_remaining; }

private:
  std::shared_ptr<StreamReader> m_istr;
  BitstreamRange* m_parent_range = nullptr;
  int m_nesting_level = 0;

  size_t m_remaining;
  bool m_error = false;

  // Note: 'nBytes' may not be larger than the number of remaining bytes
  void skip_without_advancing_file_pos(size_t nBytes);
};


class BitReader
{
public:
  BitReader(const uint8_t* buffer, int len);

  int get_bits(int n);

  int get_bits_fast(int n);

  int peek_bits(int n);

  void skip_bytes(int nBytes);

  void skip_bits(int n);

  void skip_bits_fast(int n);

  void skip_to_byte_boundary();

  bool get_uvlc(int* value);

  bool get_svlc(int* value);

  int get_current_byte_index() const
  {
    return data_length - bytes_remaining - nextbits_cnt / 8;
  }

  int64_t get_bits_remaining() const
  {
    return ((int64_t) bytes_remaining) * 8 + nextbits_cnt;
  }

private:
  const uint8_t* data;
  int data_length;
  int bytes_remaining;

  uint64_t nextbits; // left-aligned bits
  int nextbits_cnt;

  void refill(); // refill to at least 56+1 bits
};


class StreamWriter
{
public:
  void write8(uint8_t);

  void write16(uint16_t);

  void write16s(int16_t);

  void write32(uint32_t);

  void write32s(int32_t);

  void write64(uint64_t);

  void write64(int64_t);

  void write(int size, uint64_t value);

  void write(const std::string&);

  void write(const std::vector<uint8_t>&);

  void write(const StreamWriter&);

  void write_float32(float);

  void skip(int n);

  void insert(int nBytes);

  size_t data_size() const { return m_data.size(); }

  size_t get_position() const { return m_position; }

  void set_position(size_t pos) { m_position = pos; }

  void set_position_to_end() { m_position = m_data.size(); }

  const std::vector<uint8_t> get_data() const { return m_data; }

private:
  std::vector<uint8_t> m_data;
  size_t m_position = 0;
};

#endif<|MERGE_RESOLUTION|>--- conflicted
+++ resolved
@@ -150,15 +150,12 @@
 
   int32_t read32s();
 
-<<<<<<< HEAD
   uint64_t read64();
 
-  int64_t read64signed();
+  int64_t read64s();
 
   float read_float32();
 
-=======
->>>>>>> 3a6f8cde
   std::string read_string();
 
   bool read(uint8_t* data, size_t n);
