--- conflicted
+++ resolved
@@ -265,7 +265,6 @@
 
   uint64_t read64();
 
-<<<<<<< HEAD
   uint64_t read_uint(int len);
 
   /**
@@ -274,11 +273,10 @@
    * The data is assumed to be in big endian format.
    */
   float readFloat32();
-=======
+
   int64_t read64s();
 
   float read_float32();
->>>>>>> 25fadd53
 
   std::string read_string();
 
@@ -444,11 +442,9 @@
 
   void write64(uint64_t);
 
-<<<<<<< HEAD
   void writeFloat32(float);
-=======
+
   void write64(int64_t);
->>>>>>> 25fadd53
 
   void write(int size, uint64_t value);
 
