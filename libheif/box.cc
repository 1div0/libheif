/*
 * HEIF codec.
 * Copyright (c) 2017 struktur AG, Dirk Farin <farin@struktur.de>
 *
 * This file is part of libheif.
 *
 * libheif is free software: you can redistribute it and/or modify
 * it under the terms of the GNU Lesser General Public License as
 * published by the Free Software Foundation, either version 3 of
 * the License, or (at your option) any later version.
 *
 * libheif is distributed in the hope that it will be useful,
 * but WITHOUT ANY WARRANTY; without even the implied warranty of
 * MERCHANTABILITY or FITNESS FOR A PARTICULAR PURPOSE.  See the
 * GNU Lesser General Public License for more details.
 *
 * You should have received a copy of the GNU Lesser General Public License
 * along with libheif.  If not, see <http://www.gnu.org/licenses/>.
 */
#include <cstddef>
#include <cstdint>

#if defined(HAVE_CONFIG_H)
#include "config.h"
#endif

#include "box.h"
#include "heif_limits.h"
#include "nclx.h"

#include <iomanip>
#include <utility>
#include <iostream>
#include <algorithm>
#include <cstring>
#include <cassert>

#ifdef ENABLE_UNCOMPRESSED_DECODER

#include "uncompressed_image.h"

#endif

using namespace heif;


Fraction::Fraction(int32_t num, int32_t den)
{
  // Reduce resolution of fraction until we are in a safe range.
  // We need this as adding fractions may lead to very large denominators
  // (e.g. 0x10000 * 0x10000 > 0x100000000 -> overflow, leading to integer 0)

  numerator = num;
  denominator = den;

  while (denominator > MAX_FRACTION_VALUE || denominator < -MAX_FRACTION_VALUE) {
    numerator /= 2;
    denominator /= 2;
  }

  while (denominator > 1 && (numerator > MAX_FRACTION_VALUE || numerator < -MAX_FRACTION_VALUE)) {
    numerator /= 2;
    denominator /= 2;
  }
}

Fraction::Fraction(uint32_t num, uint32_t den)
{
  assert(num <= (uint32_t) std::numeric_limits<int32_t>::max());
  assert(den <= (uint32_t) std::numeric_limits<int32_t>::max());

  *this = Fraction(int32_t(num), int32_t(den));
}

Fraction Fraction::operator+(const Fraction& b) const
{
  if (denominator == b.denominator) {
    return Fraction{numerator + b.numerator, denominator};
  }
  else {
    return Fraction{numerator * b.denominator + b.numerator * denominator,
                    denominator * b.denominator};
  }
}

Fraction Fraction::operator-(const Fraction& b) const
{
  if (denominator == b.denominator) {
    return Fraction{numerator - b.numerator, denominator};
  }
  else {
    return Fraction{numerator * b.denominator - b.numerator * denominator,
                    denominator * b.denominator};
  }
}

Fraction Fraction::operator+(int v) const
{
  return Fraction{numerator + v * denominator, denominator};
}

Fraction Fraction::operator-(int v) const
{
  return Fraction{numerator - v * denominator, denominator};
}

Fraction Fraction::operator/(int v) const
{
  return Fraction{numerator, denominator * v};
}

int Fraction::round_down() const
{
  return numerator / denominator;
}

int Fraction::round_up() const
{
  return (numerator + denominator - 1) / denominator;
}

int Fraction::round() const
{
  return (numerator + denominator / 2) / denominator;
}

bool Fraction::is_valid() const
{
  return denominator != 0;
}

uint32_t from_fourcc(const char* string)
{
  return ((string[0] << 24) |
          (string[1] << 16) |
          (string[2] << 8) |
          (string[3]));
}

std::string heif::to_fourcc(uint32_t code)
{
  std::string str("    ");
  str[0] = static_cast<char>((code >> 24) & 0xFF);
  str[1] = static_cast<char>((code >> 16) & 0xFF);
  str[2] = static_cast<char>((code >> 8) & 0xFF);
  str[3] = static_cast<char>((code >> 0) & 0xFF);

  return str;
}


heif::BoxHeader::BoxHeader() = default;


std::vector<uint8_t> heif::BoxHeader::get_type() const
{
  if (m_type == fourcc("uuid")) {
    return m_uuid_type;
  }
  else {
    std::vector<uint8_t> type(4);
    type[0] = static_cast<uint8_t>((m_type >> 24) & 0xFF);
    type[1] = static_cast<uint8_t>((m_type >> 16) & 0xFF);
    type[2] = static_cast<uint8_t>((m_type >> 8) & 0xFF);
    type[3] = static_cast<uint8_t>((m_type >> 0) & 0xFF);
    return type;
  }
}


std::string heif::BoxHeader::get_type_string() const
{
  if (m_type == fourcc("uuid")) {
    // 8-4-4-4-12

    std::ostringstream sstr;
    sstr << std::hex;
    sstr << std::setfill('0');
    sstr << std::setw(2);

    for (int i = 0; i < 16; i++) {
      if (i == 4 || i == 6 || i == 8 || i == 10) {
        sstr << '-';
      }

      sstr << ((int) m_uuid_type[i]);
    }

    return sstr.str();
  }
  else {
    return to_fourcc(m_type);
  }
}


heif::Error heif::BoxHeader::parse_header(BitstreamRange& range)
{
  StreamReader::grow_status status;
  status = range.wait_for_available_bytes(8);
  if (status != StreamReader::size_reached) {
    // TODO: return recoverable error at timeout
    return Error(heif_error_Invalid_input,
                 heif_suberror_End_of_data);
  }

  m_size = range.read32();
  m_type = range.read32();

  m_header_size = 8;

  if (m_size == 1) {
    status = range.wait_for_available_bytes(8);
    if (status != StreamReader::size_reached) {
      // TODO: return recoverable error at timeout
      return Error(heif_error_Invalid_input,
                   heif_suberror_End_of_data);
    }

    uint64_t high = range.read32();
    uint64_t low = range.read32();

    m_size = (high << 32) | low;
    m_header_size += 8;

    std::stringstream sstr;
    sstr << "Box size " << m_size << " exceeds security limit.";

    if (m_size > MAX_LARGE_BOX_SIZE) {
      return Error(heif_error_Memory_allocation_error,
                   heif_suberror_Security_limit_exceeded,
                   sstr.str());
    }
  }

  if (m_type == fourcc("uuid")) {
    status = range.wait_for_available_bytes(16);
    if (status != StreamReader::size_reached) {
      // TODO: return recoverable error at timeout
      return Error(heif_error_Invalid_input,
                   heif_suberror_End_of_data);
    }

    if (range.prepare_read(16)) {
      m_uuid_type.resize(16);
      bool success = range.get_istream()->read((char*) m_uuid_type.data(), 16);
      assert(success);
      (void) success;
    }

    m_header_size += 16;
  }

  return range.get_error();
}


int heif::Box::calculate_header_size(bool data64bit) const
{
  int header_size = 8;  // does not include "FullBox" fields.

  if (get_short_type() == fourcc("uuid")) {
    header_size += 16;
  }

  if (data64bit) {
    header_size += 8;
  }

  return header_size;
}


size_t heif::Box::reserve_box_header_space(StreamWriter& writer, bool data64bit) const
{
  size_t start_pos = writer.get_position();

  int header_size = calculate_header_size(data64bit);

  writer.skip(header_size);

  return start_pos;
}


size_t heif::FullBox::reserve_box_header_space(StreamWriter& writer, bool data64bit) const
{
  size_t start_pos = Box::reserve_box_header_space(writer, data64bit);

  writer.skip(4);

  return start_pos;
}


heif::Error heif::FullBox::write_header(StreamWriter& writer, size_t total_size, bool data64bit) const
{
  auto err = Box::write_header(writer, total_size, data64bit);
  if (err) {
    return err;
  }

  assert((get_flags() & ~0x00FFFFFF) == 0);

  writer.write32((get_version() << 24) | get_flags());

  return Error::Ok;
}


heif::Error heif::Box::prepend_header(StreamWriter& writer, size_t box_start, bool data64bit) const
{
  size_t total_size = writer.data_size() - box_start;

  writer.set_position(box_start);

  auto err = write_header(writer, total_size, data64bit);

  writer.set_position_to_end();  // Note: should we move to the end of the box after writing the header?

  return err;
}


heif::Error heif::Box::write_header(StreamWriter& writer, size_t total_size, bool data64bit) const
{
  bool large_size = (total_size > 0xFFFFFFFF);

  // --- write header

  if (large_size && !data64bit) {
    // Note: as an alternative, we could return an error here. If it fails, the user has to try again with 64 bit.
    writer.insert(8);
  }

  if (large_size) {
    writer.write32(1);
  }
  else {
    assert(total_size <= 0xFFFFFFFF);
    writer.write32((uint32_t) total_size);
  }

  writer.write32(get_short_type());

  if (large_size) {
    writer.write64(total_size);
  }

  if (get_short_type() == fourcc("uuid")) {
    assert(get_type().size() == 16);
    writer.write(get_type());
  }

  return Error::Ok;
}


std::string BoxHeader::dump(Indent& indent) const
{
  std::ostringstream sstr;
  sstr << indent << "Box: " << get_type_string() << " -----\n";
  sstr << indent << "size: " << get_box_size() << "   (header size: " << get_header_size() << ")\n";

  return sstr.str();
}


Error Box::parse(BitstreamRange& range)
{
  // skip box

  if (get_box_size() == size_until_end_of_file) {
    range.skip_to_end_of_file();
  }
  else {
    uint64_t content_size = get_box_size() - get_header_size();
    if (range.prepare_read(content_size)) {
      if (content_size > MAX_BOX_SIZE) {
        return Error(heif_error_Invalid_input,
                     heif_suberror_Invalid_box_size);
      }

      range.get_istream()->seek_cur(get_box_size() - get_header_size());
    }
  }

  // Note: seekg() clears the eof flag and it will not be set again afterwards,
  // hence we have to test for the fail flag.

  return range.get_error();
}


Error FullBox::parse_full_box_header(BitstreamRange& range)
{
  uint32_t data = range.read32();
  m_version = static_cast<uint8_t>(data >> 24);
  m_flags = data & 0x00FFFFFF;
  //m_is_full_box = true;

  m_header_size += 4;

  return range.get_error();
}


Error Box::read(BitstreamRange& range, std::shared_ptr<heif::Box>* result)
{
  BoxHeader hdr;
  Error err = hdr.parse_header(range);
  if (err) {
    return err;
  }

  if (range.error()) {
    return range.get_error();
  }

  std::shared_ptr<Box> box;

  switch (hdr.get_short_type()) {
    case fourcc("ftyp"):
      box = std::make_shared<Box_ftyp>();
      break;

    case fourcc("meta"):
      box = std::make_shared<Box_meta>();
      break;

    case fourcc("hdlr"):
      box = std::make_shared<Box_hdlr>();
      break;

    case fourcc("pitm"):
      box = std::make_shared<Box_pitm>();
      break;

    case fourcc("iloc"):
      box = std::make_shared<Box_iloc>();
      break;

    case fourcc("iinf"):
      box = std::make_shared<Box_iinf>();
      break;

    case fourcc("infe"):
      box = std::make_shared<Box_infe>();
      break;

    case fourcc("iprp"):
      box = std::make_shared<Box_iprp>();
      break;

    case fourcc("ipco"):
      box = std::make_shared<Box_ipco>();
      break;

    case fourcc("ipma"):
      box = std::make_shared<Box_ipma>();
      break;

    case fourcc("ispe"):
      box = std::make_shared<Box_ispe>();
      break;

    case fourcc("auxC"):
      box = std::make_shared<Box_auxC>();
      break;

    case fourcc("irot"):
      box = std::make_shared<Box_irot>();
      break;

    case fourcc("imir"):
      box = std::make_shared<Box_imir>();
      break;

    case fourcc("clap"):
      box = std::make_shared<Box_clap>();
      break;

    case fourcc("iref"):
      box = std::make_shared<Box_iref>();
      break;

    case fourcc("hvcC"):
      box = std::make_shared<Box_hvcC>();
      break;

    case fourcc("av1C"):
      box = std::make_shared<Box_av1C>();
      break;

    case fourcc("vvcC"):
      box = std::make_shared<Box_vvcC>();
      break;

    case fourcc("idat"):
      box = std::make_shared<Box_idat>();
      break;

    case fourcc("grpl"):
      box = std::make_shared<Box_grpl>();
      break;

    case fourcc("dinf"):
      box = std::make_shared<Box_dinf>();
      break;

    case fourcc("dref"):
      box = std::make_shared<Box_dref>();
      break;

    case fourcc("url "):
      box = std::make_shared<Box_url>();
      break;

    case fourcc("colr"):
      box = std::make_shared<Box_colr>();
      break;

    case fourcc("pixi"):
      box = std::make_shared<Box_pixi>();
      break;

    case fourcc("pasp"):
      box = std::make_shared<Box_pasp>();
      break;

    case fourcc("lsel"):
      box = std::make_shared<Box_lsel>();
      break;

    case fourcc("a1op"):
      box = std::make_shared<Box_a1op>();
      break;

    case fourcc("a1lx"):
      box = std::make_shared<Box_a1lx>();
      break;

    case fourcc("clli"):
      box = std::make_shared<Box_clli>();
      break;

    case fourcc("mdcv"):
      box = std::make_shared<Box_mdcv>();
      break;

    case fourcc("udes"):
      box = std::make_shared<Box_udes>();
      break;

#ifdef ENABLE_UNCOMPRESSED_DECODER
    case fourcc("cmpd"):
      box = std::make_shared<Box_cmpd>();
      break;

    case fourcc("uncC"):
      box = std::make_shared<Box_uncC>();
      break;
#endif

    default:
      box = std::make_shared<Box>();
      break;
  }

  box->set_short_header(hdr);

  if (hdr.get_box_size() < hdr.get_header_size()) {
    std::stringstream sstr;
    sstr << "Box size (" << hdr.get_box_size() << " bytes) smaller than header size ("
         << hdr.get_header_size() << " bytes)";

    // Sanity check.
    return Error(heif_error_Invalid_input,
                 heif_suberror_Invalid_box_size,
                 sstr.str());
  }


  if (range.get_nesting_level() > MAX_BOX_NESTING_LEVEL) {
    return Error(heif_error_Memory_allocation_error,
                 heif_suberror_Security_limit_exceeded,
                 "Security limit for maximum nesting of boxes has been exceeded");
  }


  auto status = range.wait_for_available_bytes(hdr.get_box_size() - hdr.get_header_size());
  if (status != StreamReader::size_reached) {
    // TODO: return recoverable error at timeout
    return Error(heif_error_Invalid_input,
                 heif_suberror_End_of_data);
  }


  // Security check: make sure that box size does not exceed int64 size.

  if (hdr.get_box_size() > (uint64_t) std::numeric_limits<int64_t>::max()) {
    return Error(heif_error_Invalid_input,
                 heif_suberror_Invalid_box_size);
  }

  int64_t box_size = static_cast<int64_t>(hdr.get_box_size());
  int64_t box_size_without_header = box_size - hdr.get_header_size();

  // Box size may not be larger than remaining bytes in parent box.

  if (range.get_remaining_bytes() < box_size_without_header) {
    return Error(heif_error_Invalid_input,
                 heif_suberror_Invalid_box_size);
  }


  // Create child bitstream range and read box from that range.

  BitstreamRange boxrange(range.get_istream(),
                          box_size_without_header,
                          &range);

  err = box->parse(boxrange);
  if (err == Error::Ok) {
    *result = std::move(box);
  }

  boxrange.skip_to_end_of_box();

  return err;
}


std::string Box::dump(Indent& indent) const
{
  std::ostringstream sstr;

  sstr << BoxHeader::dump(indent);

  return sstr.str();
}


std::string FullBox::dump(Indent& indent) const
{
  std::ostringstream sstr;

  sstr << Box::dump(indent);

  sstr << indent << "version: " << ((int) m_version) << "\n"
       << indent << "flags: " << std::hex << m_flags << "\n";

  return sstr.str();
}


Error Box::write(StreamWriter& writer) const
{
  size_t box_start = reserve_box_header_space(writer);

  Error err = write_children(writer);

  prepend_header(writer, box_start);

  return err;
}


std::shared_ptr<Box> Box::get_child_box(uint32_t short_type) const
{
  for (auto& box : m_children) {
    if (box->get_short_type() == short_type) {
      return box;
    }
  }

  return nullptr;
}


std::vector<std::shared_ptr<Box>> Box::get_child_boxes(uint32_t short_type) const
{
  std::vector<std::shared_ptr<Box>> result;
  for (auto& box : m_children) {
    if (box->get_short_type() == short_type) {
      result.push_back(box);
    }
  }

  return result;
}


Error Box::read_children(BitstreamRange& range, int max_number)
{
  int count = 0;

  while (!range.eof() && !range.error()) {
    std::shared_ptr<Box> box;
    Error error = Box::read(range, &box);
    if (error != Error::Ok) {
      return error;
    }

    if (m_children.size() > MAX_CHILDREN_PER_BOX) {
      std::stringstream sstr;
      sstr << "Maximum number of child boxes " << MAX_CHILDREN_PER_BOX << " exceeded.";

      // Sanity check.
      return Error(heif_error_Memory_allocation_error,
                   heif_suberror_Security_limit_exceeded,
                   sstr.str());
    }

    m_children.push_back(std::move(box));


    // count the new child and end reading new children when we reached the expected number

    count++;

    if (max_number != READ_CHILDREN_ALL &&
        count == max_number) {
      break;
    }
  }

  return range.get_error();
}


Error Box::write_children(StreamWriter& writer) const
{
  for (const auto& child : m_children) {
    Error err = child->write(writer);
    if (err) {
      return err;
    }
  }

  return Error::Ok;
}


std::string Box::dump_children(Indent& indent) const
{
  std::ostringstream sstr;

  bool first = true;

  indent++;
  for (const auto& childBox : m_children) {
    if (first) {
      first = false;
    }
    else {
      sstr << indent << "\n";
    }

    sstr << childBox->dump(indent);
  }
  indent--;

  return sstr.str();
}


void Box::derive_box_version_recursive()
{
  derive_box_version();

  for (auto& child : m_children) {
    child->derive_box_version_recursive();
  }
}


Error Box_ftyp::parse(BitstreamRange& range)
{
  m_major_brand = range.read32();
  m_minor_version = range.read32();

  if (get_box_size() <= get_header_size() + 8) {
    // Sanity check.
    return Error(heif_error_Invalid_input,
                 heif_suberror_Invalid_box_size,
                 "ftyp box too small (less than 8 bytes)");
  }

  uint64_t n_minor_brands = (get_box_size() - get_header_size() - 8) / 4;

  for (uint64_t i = 0; i < n_minor_brands && !range.error(); i++) {
    m_compatible_brands.push_back(range.read32());
  }

  return range.get_error();
}


bool Box_ftyp::has_compatible_brand(uint32_t brand) const
{
  for (uint32_t b : m_compatible_brands) {
    if (b == brand) {
      return true;
    }
  }

  return false;
}


std::string Box_ftyp::dump(Indent& indent) const
{
  std::ostringstream sstr;

  sstr << BoxHeader::dump(indent);

  sstr << indent << "major brand: " << to_fourcc(m_major_brand) << "\n"
       << indent << "minor version: " << m_minor_version << "\n"
       << indent << "compatible brands: ";

  bool first = true;
  for (uint32_t brand : m_compatible_brands) {
    if (first) { first = false; }
    else { sstr << ','; }

    sstr << to_fourcc(brand);
  }
  sstr << "\n";

  return sstr.str();
}


void Box_ftyp::add_compatible_brand(uint32_t brand)
{
  // TODO: check whether brand already exists in the list

  m_compatible_brands.push_back(brand);
}


Error Box_ftyp::write(StreamWriter& writer) const
{
  size_t box_start = reserve_box_header_space(writer);

  writer.write32(m_major_brand);
  writer.write32(m_minor_version);

  for (uint32_t b : m_compatible_brands) {
    writer.write32(b);
  }

  prepend_header(writer, box_start);

  return Error::Ok;
}


Error Box_meta::parse(BitstreamRange& range)
{
  parse_full_box_header(range);

  /*
  uint64_t boxSizeLimit;
  if (get_box_size() == BoxHeader::size_until_end_of_file) {
    boxSizeLimit = sizeLimit;
  }
  else {
    boxSizeLimit = get_box_size() - get_header_size();
  }
  */

  return read_children(range);
}


std::string Box_meta::dump(Indent& indent) const
{
  std::ostringstream sstr;
  sstr << Box::dump(indent);
  sstr << dump_children(indent);

  return sstr.str();
}


Error Box_hdlr::parse(BitstreamRange& range)
{
  parse_full_box_header(range);

  m_pre_defined = range.read32();
  m_handler_type = range.read32();

  for (int i = 0; i < 3; i++) {
    m_reserved[i] = range.read32();
  }

  m_name = range.read_string();

  return range.get_error();
}


std::string Box_hdlr::dump(Indent& indent) const
{
  std::ostringstream sstr;
  sstr << Box::dump(indent);
  sstr << indent << "pre_defined: " << m_pre_defined << "\n"
       << indent << "handler_type: " << to_fourcc(m_handler_type) << "\n"
       << indent << "name: " << m_name << "\n";

  return sstr.str();
}


Error Box_hdlr::write(StreamWriter& writer) const
{
  size_t box_start = reserve_box_header_space(writer);

  writer.write32(m_pre_defined);
  writer.write32(m_handler_type);

  for (int i = 0; i < 3; i++) {
    writer.write32(m_reserved[i]);
  }

  writer.write(m_name);

  prepend_header(writer, box_start);

  return Error::Ok;
}


Error Box_pitm::parse(BitstreamRange& range)
{
  parse_full_box_header(range);

  if (get_version() == 0) {
    m_item_ID = range.read16();
  }
  else {
    m_item_ID = range.read32();
  }

  return range.get_error();
}


std::string Box_pitm::dump(Indent& indent) const
{
  std::ostringstream sstr;
  sstr << Box::dump(indent);
  sstr << indent << "item_ID: " << m_item_ID << "\n";

  return sstr.str();
}


void Box_pitm::derive_box_version()
{
  if (m_item_ID <= 0xFFFF) {
    set_version(0);
  }
  else {
    set_version(1);
  }
}


Error Box_pitm::write(StreamWriter& writer) const
{
  size_t box_start = reserve_box_header_space(writer);

  if (get_version() == 0) {
    assert(m_item_ID <= 0xFFFF);
    writer.write16((uint16_t) m_item_ID);
  }
  else {
    writer.write32(m_item_ID);
  }

  prepend_header(writer, box_start);

  return Error::Ok;
}


Error Box_iloc::parse(BitstreamRange& range)
{
  /*
  printf("box size: %d\n",get_box_size());
  printf("header size: %d\n",get_header_size());
  printf("start limit: %d\n",sizeLimit);
  */

  parse_full_box_header(range);

  uint16_t values4 = range.read16();

  int offset_size = (values4 >> 12) & 0xF;
  int length_size = (values4 >> 8) & 0xF;
  int base_offset_size = (values4 >> 4) & 0xF;
  int index_size = 0;

  if (get_version() >= 1) {
    index_size = (values4 & 0xF);
  }

  int item_count;
  if (get_version() < 2) {
    item_count = range.read16();
  }
  else {
    item_count = range.read32();
  }

  // Sanity check.
  if (item_count > MAX_ILOC_ITEMS) {
    std::stringstream sstr;
    sstr << "iloc box contains " << item_count << " items, which exceeds the security limit of "
         << MAX_ILOC_ITEMS << " items.";

    return Error(heif_error_Memory_allocation_error,
                 heif_suberror_Security_limit_exceeded,
                 sstr.str());
  }

  for (int i = 0; i < item_count; i++) {
    Item item;

    if (get_version() < 2) {
      item.item_ID = range.read16();
    }
    else {
      item.item_ID = range.read32();
    }

    if (get_version() >= 1) {
      values4 = range.read16();
      item.construction_method = (values4 & 0xF);
    }

    item.data_reference_index = range.read16();

    item.base_offset = 0;
    if (base_offset_size == 4) {
      item.base_offset = range.read32();
    }
    else if (base_offset_size == 8) {
      item.base_offset = ((uint64_t) range.read32()) << 32;
      item.base_offset |= range.read32();
    }

    int extent_count = range.read16();
    // Sanity check.
    if (extent_count > MAX_ILOC_EXTENTS_PER_ITEM) {
      std::stringstream sstr;
      sstr << "Number of extents in iloc box (" << extent_count << ") exceeds security limit ("
           << MAX_ILOC_EXTENTS_PER_ITEM << ")\n";

      return Error(heif_error_Memory_allocation_error,
                   heif_suberror_Security_limit_exceeded,
                   sstr.str());
    }

    for (int e = 0; e < extent_count; e++) {
      Extent extent;

      if (index_size == 4) {
        extent.index = range.read32();
      }
      else if (index_size == 8) {
        extent.index = ((uint64_t) range.read32()) << 32;
        extent.index |= range.read32();
      }

      extent.offset = 0;
      if (offset_size == 4) {
        extent.offset = range.read32();
      }
      else if (offset_size == 8) {
        extent.offset = ((uint64_t) range.read32()) << 32;
        extent.offset |= range.read32();
      }


      extent.length = 0;
      if (length_size == 4) {
        extent.length = range.read32();
      }
      else if (length_size == 8) {
        extent.length = ((uint64_t) range.read32()) << 32;
        extent.length |= range.read32();
      }

      item.extents.push_back(extent);
    }

    if (!range.error()) {
      m_items.push_back(item);
    }
  }

  //printf("end limit: %d\n",sizeLimit);

  return range.get_error();
}


std::string Box_iloc::dump(Indent& indent) const
{
  std::ostringstream sstr;
  sstr << Box::dump(indent);

  for (const Item& item : m_items) {
    sstr << indent << "item ID: " << item.item_ID << "\n"
         << indent << "  construction method: " << ((int) item.construction_method) << "\n"
         << indent << "  data_reference_index: " << std::hex
         << item.data_reference_index << std::dec << "\n"
         << indent << "  base_offset: " << item.base_offset << "\n";

    sstr << indent << "  extents: ";
    for (const Extent& extent : item.extents) {
      sstr << extent.offset << "," << extent.length;
      if (extent.index != 0) {
        sstr << ";index=" << extent.index;
      }
      sstr << " ";
    }
    sstr << "\n";
  }

  return sstr.str();
}


Error Box_iloc::read_data(const Item& item,
                          const std::shared_ptr<StreamReader>& istr,
                          const std::shared_ptr<Box_idat>& idat,
                          std::vector<uint8_t>* dest) const
{
  //istr.clear();

  for (const auto& extent : item.extents) {
    if (item.construction_method == 0) {

      // --- security check that we do not allocate too much memory

      size_t old_size = dest->size();
      if (MAX_MEMORY_BLOCK_SIZE - old_size < extent.length) {
        std::stringstream sstr;
        sstr << "iloc box contained " << extent.length << " bytes, total memory size would be "
             << (old_size + extent.length) << " bytes, exceeding the security limit of "
             << MAX_MEMORY_BLOCK_SIZE << " bytes";

        return Error(heif_error_Memory_allocation_error,
                     heif_suberror_Security_limit_exceeded,
                     sstr.str());
      }


      // --- make sure that all data is available

      if (extent.offset > MAX_FILE_POS ||
          item.base_offset > MAX_FILE_POS ||
          extent.length > MAX_FILE_POS) {
        return Error(heif_error_Invalid_input,
                     heif_suberror_Security_limit_exceeded,
                     "iloc data pointers out of allowed range");
      }

      StreamReader::grow_status status = istr->wait_for_file_size(extent.offset + item.base_offset + extent.length);
      if (status == StreamReader::size_beyond_eof) {
        // Out-of-bounds
        // TODO: I think we should not clear this. Maybe we want to try reading again later and
        // hence should not lose the data already read.
        dest->clear();

        std::stringstream sstr;
        sstr << "Extent in iloc box references data outside of file bounds "
             << "(points to file position " << extent.offset + item.base_offset << ")\n";

        return Error(heif_error_Invalid_input,
                     heif_suberror_End_of_data,
                     sstr.str());
      }
      else if (status == StreamReader::timeout) {
        // TODO: maybe we should introduce some 'Recoverable error' instead of 'Invalid input'
        return Error(heif_error_Invalid_input,
                     heif_suberror_End_of_data);
      }

      // --- move file pointer to start of data

      bool success = istr->seek(extent.offset + item.base_offset);
      assert(success);
      (void) success;


      // --- read data

      dest->resize(static_cast<size_t>(old_size + extent.length));
      success = istr->read((char*) dest->data() + old_size, static_cast<size_t>(extent.length));
      assert(success);
      (void) success;
    }
    else if (item.construction_method == 1) {
      if (!idat) {
        return Error(heif_error_Invalid_input,
                     heif_suberror_No_idat_box,
                     "idat box referenced in iref box is not present in file");
      }

      idat->read_data(istr,
                      extent.offset + item.base_offset,
                      extent.length,
                      *dest);
    }
    else {
      std::stringstream sstr;
      sstr << "Item construction method " << item.construction_method << " not implemented";
      return Error(heif_error_Unsupported_feature,
                   heif_suberror_No_idat_box,
                   sstr.str());
    }
  }

  return Error::Ok;
}


Error Box_iloc::append_data(heif_item_id item_ID,
                            const std::vector<uint8_t>& data,
                            uint8_t construction_method)
{
  // check whether this item ID already exists

  size_t idx;
  for (idx = 0; idx < m_items.size(); idx++) {
    if (m_items[idx].item_ID == item_ID) {
      break;
    }
  }

  // item does not exist -> add a new one to the end

  if (idx == m_items.size()) {
    Item item;
    item.item_ID = item_ID;
    item.construction_method = construction_method;

    m_items.push_back(item);
  }

  if (m_items[idx].construction_method != construction_method) {
    // TODO: return error: construction methods do not match
  }

  Extent extent;
  extent.data = data;

  if (construction_method == 1) {
    extent.offset = m_idat_offset;
    extent.length = data.size();

    m_idat_offset += (int) data.size();
  }

  m_items[idx].extents.push_back(std::move(extent));

  return Error::Ok;
}


void Box_iloc::derive_box_version()
{
  int min_version = m_user_defined_min_version;

  if (m_items.size() > 0xFFFF) {
    min_version = std::max(min_version, 2);
  }

  m_offset_size = 0;
  m_length_size = 0;
  m_base_offset_size = 0;
  m_index_size = 0;

  for (const auto& item : m_items) {
    // check item_ID size
    if (item.item_ID > 0xFFFF) {
      min_version = std::max(min_version, 2);
    }

    // check construction method
    if (item.construction_method != 0) {
      min_version = std::max(min_version, 1);
    }

    // base offset size
    /*
    if (item.base_offset > 0xFFFFFFFF) {
      m_base_offset_size = 8;
    }
    else if (item.base_offset > 0) {
      m_base_offset_size = 4;
    }
    */

    /*
    for (const auto& extent : item.extents) {
      // extent index size

      if (extent.index != 0) {
        min_version = std::max(min_version, 1);
        m_index_size = 4;
      }

      if (extent.index > 0xFFFFFFFF) {
        m_index_size = 8;
      }

      // extent offset size
      if (extent.offset > 0xFFFFFFFF) {
        m_offset_size = 8;
      }
      else {
        m_offset_size = 4;
      }

      // extent length size
      if (extent.length > 0xFFFFFFFF) {
        m_length_size = 8;
      }
      else {
        m_length_size = 4;
      }
    }
      */
  }

  m_offset_size = 4;
  m_length_size = 4;
  m_base_offset_size = 4; // TODO: or could be 8 if we write >4GB files
  m_index_size = 0;

  set_version((uint8_t) min_version);
}


Error Box_iloc::write(StreamWriter& writer) const
{
  // --- write idat

  size_t sum_idat_size = 0;

  for (const auto& item : m_items) {
    if (item.construction_method == 1) {
      for (const auto& extent : item.extents) {
        sum_idat_size += extent.data.size();
      }
    }
  }

  if (sum_idat_size > 0) {
    writer.write32((uint32_t) (sum_idat_size + 8));
    writer.write32(fourcc("idat"));

    for (auto& item : m_items) {
      if (item.construction_method == 1) {
        for (auto& extent : item.extents) {
          writer.write(extent.data);
        }
      }
    }
  }


  // --- write iloc box

  size_t box_start = reserve_box_header_space(writer);

  m_iloc_box_start = writer.get_position();

  int nSkip = 0;

  nSkip += 2;
  nSkip += (get_version() < 2) ? 2 : 4; // item_count

  for (const auto& item : m_items) {
    nSkip += (get_version() < 2) ? 2 : 4; // item_ID
    nSkip += (get_version() >= 1) ? 2 : 0; // construction method
    nSkip += 4 + m_base_offset_size;

    for (const auto& extent : item.extents) {
      (void) extent;

      if (get_version() >= 1) {
        nSkip += m_index_size;
      }

      nSkip += m_offset_size + m_length_size;
    }
  }

  writer.skip(nSkip);
  prepend_header(writer, box_start);

  return Error::Ok;
}


Error Box_iloc::write_mdat_after_iloc(StreamWriter& writer)
{
  // --- compute sum of all mdat data

  size_t sum_mdat_size = 0;

  for (const auto& item : m_items) {
    if (item.construction_method == 0) {
      for (const auto& extent : item.extents) {
        sum_mdat_size += extent.data.size();
      }
    }
  }

  if (sum_mdat_size > 0xFFFFFFFF) {
    // TODO: box size > 4 GB
  }


  // --- write mdat box

  writer.write32((uint32_t) (sum_mdat_size + 8));
  writer.write32(fourcc("mdat"));

  for (auto& item : m_items) {
    if (item.construction_method == 0) {
      item.base_offset = writer.get_position();

      for (auto& extent : item.extents) {
        extent.offset = writer.get_position() - item.base_offset;
        extent.length = extent.data.size();

        writer.write(extent.data);
      }
    }
  }


  // --- patch iloc box

  patch_iloc_header(writer);

  return Error::Ok;
}


void Box_iloc::patch_iloc_header(StreamWriter& writer) const
{
  size_t old_pos = writer.get_position();
  writer.set_position(m_iloc_box_start);

  writer.write8((uint8_t) ((m_offset_size << 4) | (m_length_size)));
  writer.write8((uint8_t) ((m_base_offset_size << 4) | (m_index_size)));

  if (get_version() < 2) {
    writer.write16((uint16_t) m_items.size());
  }
  else {
    writer.write32((uint32_t) m_items.size());
  }

  for (const auto& item : m_items) {
    if (get_version() < 2) {
      writer.write16((uint16_t) item.item_ID);
    }
    else {
      writer.write32((uint32_t) item.item_ID);
    }

    if (get_version() >= 1) {
      writer.write16(item.construction_method);
    }

    writer.write16(item.data_reference_index);
    writer.write(m_base_offset_size, item.base_offset);
    writer.write16((uint16_t) item.extents.size());

    for (const auto& extent : item.extents) {
      if (get_version() >= 1 && m_index_size > 0) {
        writer.write(m_index_size, extent.index);
      }

      writer.write(m_offset_size, extent.offset);
      writer.write(m_length_size, extent.length);
    }
  }

  writer.set_position(old_pos);
}


Error Box_infe::parse(BitstreamRange& range)
{
  parse_full_box_header(range);

  if (get_version() <= 1) {
    m_item_ID = range.read16();
    m_item_protection_index = range.read16();

    m_item_name = range.read_string();
    m_content_type = range.read_string();
    m_content_encoding = range.read_string();
  }

  if (get_version() >= 2) {
    m_hidden_item = (get_flags() & 1);

    if (get_version() == 2) {
      m_item_ID = range.read16();
    }
    else {
      m_item_ID = range.read32();
    }

    m_item_protection_index = range.read16();
    uint32_t item_type = range.read32();
    if (item_type != 0) {
      m_item_type = to_fourcc(item_type);
    }

    m_item_name = range.read_string();
    if (item_type == fourcc("mime")) {
      m_content_type = range.read_string();
      m_content_encoding = range.read_string();
    }
    else if (item_type == fourcc("uri ")) {
      m_item_uri_type = range.read_string();
    }
  }

  return range.get_error();
}


void Box_infe::derive_box_version()
{
  int min_version = 0;

  if (m_hidden_item) {
    min_version = std::max(min_version, 2);
  }

  if (m_item_ID > 0xFFFF) {
    min_version = std::max(min_version, 3);
  }


  if (m_item_type != "") {
    min_version = std::max(min_version, 2);
  }

  set_version((uint8_t) min_version);
}


void Box_infe::set_hidden_item(bool hidden)
{
  m_hidden_item = hidden;

  if (m_hidden_item) {
    set_flags(get_flags() | 1);
  }
  else {
    set_flags(get_flags() & ~1);
  }
}

Error Box_infe::write(StreamWriter& writer) const
{
  size_t box_start = reserve_box_header_space(writer);

  if (get_version() <= 1) {
    writer.write16((uint16_t) m_item_ID);
    writer.write16(m_item_protection_index);

    writer.write(m_item_name);
    writer.write(m_content_type);
    writer.write(m_content_encoding);
  }

  if (get_version() >= 2) {
    if (get_version() == 2) {
      writer.write16((uint16_t) m_item_ID);
    }
    else if (get_version() == 3) {
      writer.write32(m_item_ID);
    }

    writer.write16(m_item_protection_index);

    if (m_item_type.empty()) {
      writer.write32(0);
    }
    else {
      writer.write32(from_fourcc(m_item_type.c_str()));
    }

    writer.write(m_item_name);
    if (m_item_type == "mime") {
      writer.write(m_content_type);
      writer.write(m_content_encoding);
    }
    else if (m_item_type == "uri ") {
      writer.write(m_item_uri_type);
    }
  }

  prepend_header(writer, box_start);

  return Error::Ok;
}


std::string Box_infe::dump(Indent& indent) const
{
  std::ostringstream sstr;
  sstr << Box::dump(indent);

  sstr << indent << "item_ID: " << m_item_ID << "\n"
       << indent << "item_protection_index: " << m_item_protection_index << "\n"
       << indent << "item_type: " << m_item_type << "\n"
       << indent << "item_name: " << m_item_name << "\n"
       << indent << "content_type: " << m_content_type << "\n"
       << indent << "content_encoding: " << m_content_encoding << "\n"
       << indent << "item uri type: " << m_item_uri_type << "\n"
       << indent << "hidden item: " << std::boolalpha << m_hidden_item << "\n";

  return sstr.str();
}


Error Box_iinf::parse(BitstreamRange& range)
{
  parse_full_box_header(range);

  int nEntries_size = (get_version() > 0) ? 4 : 2;

  int item_count;
  if (nEntries_size == 2) {
    item_count = range.read16();
  }
  else {
    item_count = range.read32();
  }

  if (item_count == 0) {
    return Error::Ok;
  }

  // TODO: Only try to read "item_count" children.
  return read_children(range);
}


std::string Box_iinf::dump(Indent& indent) const
{
  std::ostringstream sstr;
  sstr << Box::dump(indent);

  sstr << dump_children(indent);

  return sstr.str();
}


Error Box_iprp::parse(BitstreamRange& range)
{
  //parse_full_box_header(range);

  return read_children(range);
}


void Box_iinf::derive_box_version()
{
  if (m_children.size() > 0xFFFF) {
    set_version(1);
  }
  else {
    set_version(0);
  }
}


Error Box_iinf::write(StreamWriter& writer) const
{
  size_t box_start = reserve_box_header_space(writer);

  int nEntries_size = (get_version() > 0) ? 4 : 2;

  writer.write(nEntries_size, m_children.size());


  Error err = write_children(writer);

  prepend_header(writer, box_start);

  return err;
}


std::string Box_iprp::dump(Indent& indent) const
{
  std::ostringstream sstr;
  sstr << Box::dump(indent);

  sstr << dump_children(indent);

  return sstr.str();
}


Error Box_ipco::parse(BitstreamRange& range)
{
  //parse_full_box_header(range);

  return read_children(range);
}


std::string Box_ipco::dump(Indent& indent) const
{
  std::ostringstream sstr;
  sstr << Box::dump(indent);

  sstr << dump_children(indent);

  return sstr.str();
}

Error color_profile_nclx::parse(BitstreamRange& range)
{
  StreamReader::grow_status status;
  status = range.wait_for_available_bytes(7);
  if (status != StreamReader::size_reached) {
    // TODO: return recoverable error at timeout
    return Error(heif_error_Invalid_input,
                 heif_suberror_End_of_data);
  }

  m_colour_primaries = range.read16();
  m_transfer_characteristics = range.read16();
  m_matrix_coefficients = range.read16();
  m_full_range_flag = (range.read8() & 0x80 ? true : false);

  return Error::Ok;
}

Error color_profile_nclx::get_nclx_color_profile(struct heif_color_profile_nclx** out_data) const
{
  *out_data = alloc_nclx_color_profile();

  if (*out_data == nullptr) {
    return Error(heif_error_Memory_allocation_error,
                 heif_suberror_Unspecified);
  }

  struct heif_color_profile_nclx* nclx = *out_data;

  struct heif_error err;

  nclx->version = 1;

  err = heif_nclx_color_profile_set_color_primaries(nclx, get_colour_primaries());
  if (err.code) {
    return {err.code, err.subcode};
  }

  err = heif_nclx_color_profile_set_transfer_characteristics(nclx, get_transfer_characteristics());
  if (err.code) {
    return {err.code, err.subcode};
  }

  err = heif_nclx_color_profile_set_matrix_coefficients(nclx, get_matrix_coefficients());
  if (err.code) {
    return {err.code, err.subcode};
  }

  nclx->full_range_flag = get_full_range_flag();

  // fill color primaries

  auto primaries = ::get_colour_primaries(nclx->color_primaries);

  nclx->color_primary_red_x = primaries.redX;
  nclx->color_primary_red_y = primaries.redY;
  nclx->color_primary_green_x = primaries.greenX;
  nclx->color_primary_green_y = primaries.greenY;
  nclx->color_primary_blue_x = primaries.blueX;
  nclx->color_primary_blue_y = primaries.blueY;
  nclx->color_primary_white_x = primaries.whiteX;
  nclx->color_primary_white_y = primaries.whiteY;

  return Error::Ok;
}


struct heif_color_profile_nclx* color_profile_nclx::alloc_nclx_color_profile()
{
  auto profile = (heif_color_profile_nclx*) malloc(sizeof(struct heif_color_profile_nclx));

  if (profile) {
    profile->version = 1;
    profile->color_primaries = heif_color_primaries_unspecified;
    profile->transfer_characteristics = heif_transfer_characteristic_unspecified;
    profile->matrix_coefficients = heif_matrix_coefficients_ITU_R_BT_601_6;
    profile->full_range_flag = true;
  }

  return profile;
}


void color_profile_nclx::free_nclx_color_profile(struct heif_color_profile_nclx* profile)
{
  free(profile);
}


void color_profile_nclx::set_default()
{
  m_colour_primaries = 2;
  m_transfer_characteristics = 2;
  m_matrix_coefficients = 6;
  m_full_range_flag = true;
}


void color_profile_nclx::set_undefined()
{
  m_colour_primaries = 2;
  m_transfer_characteristics = 2;
  m_matrix_coefficients = 2;
  m_full_range_flag = true;
}


void color_profile_nclx::set_from_heif_color_profile_nclx(const struct heif_color_profile_nclx* nclx)
{
  m_colour_primaries = nclx->color_primaries;
  m_transfer_characteristics = nclx->transfer_characteristics;
  m_matrix_coefficients = nclx->matrix_coefficients;
  m_full_range_flag = nclx->full_range_flag;
}


Error Box_colr::parse(BitstreamRange& range)
{
  StreamReader::grow_status status;
  uint32_t colour_type = range.read32();

  if (colour_type == fourcc("nclx")) {
    auto color_profile = std::make_shared<color_profile_nclx>();
    m_color_profile = color_profile;
    Error err = color_profile->parse(range);
    if (err) {
      return err;
    }
  }
  else if (colour_type == fourcc("prof") ||
           colour_type == fourcc("rICC")) {
    auto profile_size = get_box_size() - get_header_size() - 4;
    status = range.wait_for_available_bytes(profile_size);
    if (status != StreamReader::size_reached) {
      // TODO: return recoverable error at timeout
      return Error(heif_error_Invalid_input,
                   heif_suberror_End_of_data);
    }

    std::vector<uint8_t> rawData(profile_size);
    for (size_t i = 0; i < profile_size; i++) {
      rawData[i] = range.read8();
    }

    m_color_profile = std::make_shared<color_profile_raw>(colour_type, rawData);
  }
  else {
    return Error(heif_error_Invalid_input,
                 heif_suberror_Unknown_color_profile_type);
  }

  return range.get_error();
}


std::string Box_colr::dump(Indent& indent) const
{
  std::ostringstream sstr;
  sstr << Box::dump(indent);

  if (m_color_profile) {
    sstr << indent << "colour_type: " << to_fourcc(get_color_profile_type()) << "\n";
    sstr << m_color_profile->dump(indent);
  }
  else {
    sstr << indent << "colour_type: ---\n";
    sstr << "no color profile\n";
  }

  return sstr.str();
}


std::string color_profile_raw::dump(Indent& indent) const
{
  std::ostringstream sstr;
  sstr << indent << "profile size: " << m_data.size() << "\n";
  return sstr.str();
}


std::string color_profile_nclx::dump(Indent& indent) const
{
  std::ostringstream sstr;
  sstr << indent << "colour_primaries: " << m_colour_primaries << "\n"
       << indent << "transfer_characteristics: " << m_transfer_characteristics << "\n"
       << indent << "matrix_coefficients: " << m_matrix_coefficients << "\n"
       << indent << "full_range_flag: " << m_full_range_flag << "\n";
  return sstr.str();
}


Error color_profile_nclx::write(StreamWriter& writer) const
{
  writer.write16(m_colour_primaries);
  writer.write16(m_transfer_characteristics);
  writer.write16(m_matrix_coefficients);
  writer.write8(m_full_range_flag ? 0x80 : 0x00);

  return Error::Ok;
}

Error color_profile_raw::write(StreamWriter& writer) const
{
  writer.write(m_data);

  return Error::Ok;
}

Error Box_colr::write(StreamWriter& writer) const
{
  size_t box_start = reserve_box_header_space(writer);

  assert(m_color_profile);

  writer.write32(m_color_profile->get_type());

  Error err = m_color_profile->write(writer);
  if (err) {
    return err;
  }

  prepend_header(writer, box_start);

  return Error::Ok;
}


Error Box_pixi::parse(BitstreamRange& range)
{
  parse_full_box_header(range);

  StreamReader::grow_status status;
  uint8_t num_channels = range.read8();
  status = range.wait_for_available_bytes(num_channels);
  if (status != StreamReader::size_reached) {
    // TODO: return recoverable error at timeout
    return Error(heif_error_Invalid_input,
                 heif_suberror_End_of_data);
  }

  m_bits_per_channel.resize(num_channels);
  for (int i = 0; i < num_channels; i++) {
    m_bits_per_channel[i] = range.read8();
  }

  return range.get_error();
}


std::string Box_pixi::dump(Indent& indent) const
{
  std::ostringstream sstr;
  sstr << Box::dump(indent);

  sstr << indent << "bits_per_channel: ";

  for (size_t i = 0; i < m_bits_per_channel.size(); i++) {
    if (i > 0) sstr << ",";
    sstr << ((int) m_bits_per_channel[i]);
  }

  sstr << "\n";

  return sstr.str();
}


Error Box_pixi::write(StreamWriter& writer) const
{
  size_t box_start = reserve_box_header_space(writer);

  if (m_bits_per_channel.size() > 255 ||
      m_bits_per_channel.empty()) {
    // TODO: error
    assert(false);
  }

  writer.write8((uint8_t) (m_bits_per_channel.size()));
  for (size_t i = 0; i < m_bits_per_channel.size(); i++) {
    writer.write8(m_bits_per_channel[i]);
  }

  prepend_header(writer, box_start);

  return Error::Ok;
}


Error Box_pasp::parse(BitstreamRange& range)
{
  //parse_full_box_header(range);

  hSpacing = range.read32();
  vSpacing = range.read32();

  return range.get_error();
}


std::string Box_pasp::dump(Indent& indent) const
{
  std::ostringstream sstr;
  sstr << Box::dump(indent);

  sstr << indent << "hSpacing: " << hSpacing << "\n";
  sstr << indent << "vSpacing: " << vSpacing << "\n";

  return sstr.str();
}


Error Box_pasp::write(StreamWriter& writer) const
{
  size_t box_start = reserve_box_header_space(writer);

  writer.write32(hSpacing);
  writer.write32(vSpacing);

  prepend_header(writer, box_start);

  return Error::Ok;
}


Error Box_lsel::parse(BitstreamRange& range)
{
  layer_id = range.read16();

  return range.get_error();
}


std::string Box_lsel::dump(Indent& indent) const
{
  std::ostringstream sstr;
  sstr << Box::dump(indent);

  sstr << indent << "layer_id: " << layer_id << "\n";

  return sstr.str();
}


Error Box_lsel::write(StreamWriter& writer) const
{
  size_t box_start = reserve_box_header_space(writer);

  writer.write16(layer_id);

  prepend_header(writer, box_start);

  return Error::Ok;
}


Error Box_a1op::parse(BitstreamRange& range)
{
  op_index = range.read8();

  return range.get_error();
}


std::string Box_a1op::dump(Indent& indent) const
{
  std::ostringstream sstr;
  sstr << Box::dump(indent);

  sstr << indent << "op-index: " << ((int) op_index) << "\n";

  return sstr.str();
}


Error Box_a1op::write(StreamWriter& writer) const
{
  size_t box_start = reserve_box_header_space(writer);

  writer.write8(op_index);

  prepend_header(writer, box_start);

  return Error::Ok;
}


Error Box_a1lx::parse(BitstreamRange& range)
{
  uint8_t flags = range.read8();

  for (int i = 0; i < 3; i++) {
    if (flags & 1) {
      layer_size[i] = range.read32();
    }
    else {
      layer_size[i] = range.read16();
    }
  }

  return range.get_error();
}


std::string Box_a1lx::dump(Indent& indent) const
{
  std::ostringstream sstr;
  sstr << Box::dump(indent);

  sstr << indent << "layer-sizes: [" << layer_size[0] << "," << layer_size[1] << "," << layer_size[2] << "]\n";

  return sstr.str();
}


Error Box_a1lx::write(StreamWriter& writer) const
{
  size_t box_start = reserve_box_header_space(writer);

  bool large = (layer_size[0] > 0xFFFF || layer_size[1] > 0xFFFF || layer_size[2] > 0xFFFF);
  writer.write8(large ? 1 : 0);

  for (int i = 0; i < 3; i++) {
    if (large) {
      writer.write32(layer_size[i]);
    }
    else {
      writer.write16((uint16_t) layer_size[i]);
    }
  }

  prepend_header(writer, box_start);

  return Error::Ok;
}


Error Box_clli::parse(BitstreamRange& range)
{
  //parse_full_box_header(range);

  clli.max_content_light_level = range.read16();
  clli.max_pic_average_light_level = range.read16();

  return range.get_error();
}


std::string Box_clli::dump(Indent& indent) const
{
  std::ostringstream sstr;
  sstr << Box::dump(indent);

  sstr << indent << "max_content_light_level: " << clli.max_content_light_level << "\n";
  sstr << indent << "max_pic_average_light_level: " << clli.max_pic_average_light_level << "\n";

  return sstr.str();
}


Error Box_clli::write(StreamWriter& writer) const
{
  size_t box_start = reserve_box_header_space(writer);

  writer.write16(clli.max_content_light_level);
  writer.write16(clli.max_pic_average_light_level);

  prepend_header(writer, box_start);

  return Error::Ok;
}


Error Box_mdcv::parse(BitstreamRange& range)
{
  //parse_full_box_header(range);

  for (int c = 0; c < 3; c++) {
    mdcv.display_primaries_x[c] = range.read16();
    mdcv.display_primaries_y[c] = range.read16();
  }

  mdcv.white_point_x = range.read16();
  mdcv.white_point_y = range.read16();
  mdcv.max_display_mastering_luminance = range.read32();
  mdcv.min_display_mastering_luminance = range.read32();

  return range.get_error();
}


std::string Box_mdcv::dump(Indent& indent) const
{
  std::ostringstream sstr;
  sstr << Box::dump(indent);

  sstr << indent << "display_primaries (x,y): ";
  sstr << "(" << mdcv.display_primaries_x[0] << ";" << mdcv.display_primaries_y[0] << "), ";
  sstr << "(" << mdcv.display_primaries_x[1] << ";" << mdcv.display_primaries_y[1] << "), ";
  sstr << "(" << mdcv.display_primaries_x[2] << ";" << mdcv.display_primaries_y[2] << ")\n";

  sstr << indent << "white point (x,y): (" << mdcv.white_point_x << ";" << mdcv.white_point_y << ")\n";
  sstr << indent << "max display mastering luminance: " << mdcv.max_display_mastering_luminance << "\n";
  sstr << indent << "min display mastering luminance: " << mdcv.min_display_mastering_luminance << "\n";

  return sstr.str();
}


Error Box_mdcv::write(StreamWriter& writer) const
{
  size_t box_start = reserve_box_header_space(writer);

  for (int c = 0; c < 3; c++) {
    writer.write16(mdcv.display_primaries_x[c]);
    writer.write16(mdcv.display_primaries_y[c]);
  }

  writer.write16(mdcv.white_point_x);
  writer.write16(mdcv.white_point_y);

  writer.write32(mdcv.max_display_mastering_luminance);
  writer.write32(mdcv.min_display_mastering_luminance);

  prepend_header(writer, box_start);

  return Error::Ok;
}


Error Box_ipco::get_properties_for_item_ID(uint32_t itemID,
                                           const std::shared_ptr<class Box_ipma>& ipma,
                                           std::vector<Property>& out_properties) const
{
  const std::vector<Box_ipma::PropertyAssociation>* property_assoc = ipma->get_properties_for_item_ID(itemID);
  if (property_assoc == nullptr) {
    std::stringstream sstr;
    sstr << "Item (ID=" << itemID << ") has no properties assigned to it in ipma box";

    return Error(heif_error_Invalid_input,
                 heif_suberror_No_properties_assigned_to_item,
                 sstr.str());
  }

  const auto& allProperties = get_all_child_boxes();
  for (const Box_ipma::PropertyAssociation& assoc : *property_assoc) {
    if (assoc.property_index > allProperties.size()) {
      std::stringstream sstr;
      sstr << "Nonexisting property (index=" << assoc.property_index << ") for item "
           << " ID=" << itemID << " referenced in ipma box";

      return Error(heif_error_Invalid_input,
                   heif_suberror_Ipma_box_references_nonexisting_property,
                   sstr.str());
    }

    Property prop;
    prop.essential = assoc.essential;

    if (assoc.property_index > 0) {
      prop.property = allProperties[assoc.property_index - 1];
      out_properties.push_back(prop);
    }
  }

  return Error::Ok;
}


std::shared_ptr<Box> Box_ipco::get_property_for_item_ID(heif_item_id itemID,
                                                        const std::shared_ptr<class Box_ipma>& ipma,
                                                        uint32_t box_type) const
{
  const std::vector<Box_ipma::PropertyAssociation>* property_assoc = ipma->get_properties_for_item_ID(itemID);
  if (property_assoc == nullptr) {
    return nullptr;
  }

  const auto& allProperties = get_all_child_boxes();
  for (const Box_ipma::PropertyAssociation& assoc : *property_assoc) {
    if (assoc.property_index > allProperties.size() ||
        assoc.property_index == 0) {
      return nullptr;
    }

    const auto& property = allProperties[assoc.property_index - 1];
    if (property->get_short_type() == box_type) {
      return property;
    }
  }

  return nullptr;
}


Error Box_ispe::parse(BitstreamRange& range)
{
  parse_full_box_header(range);

  m_image_width = range.read32();
  m_image_height = range.read32();

  return range.get_error();
}


std::string Box_ispe::dump(Indent& indent) const
{
  std::ostringstream sstr;
  sstr << Box::dump(indent);

  sstr << indent << "image width: " << m_image_width << "\n"
       << indent << "image height: " << m_image_height << "\n";

  return sstr.str();
}


Error Box_ispe::write(StreamWriter& writer) const
{
  size_t box_start = reserve_box_header_space(writer);

  writer.write32(m_image_width);
  writer.write32(m_image_height);

  prepend_header(writer, box_start);

  return Error::Ok;
}


Error Box_ipma::parse(BitstreamRange& range)
{
  parse_full_box_header(range);

  int entry_cnt = range.read32();
  for (int i = 0; i < entry_cnt && !range.error() && !range.eof(); i++) {
    Entry entry;
    if (get_version() < 1) {
      entry.item_ID = range.read16();
    }
    else {
      entry.item_ID = range.read32();
    }

    int assoc_cnt = range.read8();
    for (int k = 0; k < assoc_cnt; k++) {
      PropertyAssociation association;

      uint16_t index;
      if (get_flags() & 1) {
        index = range.read16();
        association.essential = !!(index & 0x8000);
        association.property_index = (index & 0x7fff);
      }
      else {
        index = range.read8();
        association.essential = !!(index & 0x80);
        association.property_index = (index & 0x7f);
      }

      entry.associations.push_back(association);
    }

    m_entries.push_back(entry);
  }

  return range.get_error();
}


const std::vector<Box_ipma::PropertyAssociation>* Box_ipma::get_properties_for_item_ID(uint32_t itemID) const
{
  for (const auto& entry : m_entries) {
    if (entry.item_ID == itemID) {
      return &entry.associations;
    }
  }

  return nullptr;
}


void Box_ipma::add_property_for_item_ID(heif_item_id itemID,
                                        PropertyAssociation assoc)
{
  size_t idx;
  for (idx = 0; idx < m_entries.size(); idx++) {
    if (m_entries[idx].item_ID == itemID) {
      break;
    }
  }

  // if itemID does not exist, add a new entry
  if (idx == m_entries.size()) {
    Entry entry;
    entry.item_ID = itemID;
    m_entries.push_back(entry);
  }

  // add the property association
  m_entries[idx].associations.push_back(assoc);
}


std::string Box_ipma::dump(Indent& indent) const
{
  std::ostringstream sstr;
  sstr << Box::dump(indent);

  for (const Entry& entry : m_entries) {
    sstr << indent << "associations for item ID: " << entry.item_ID << "\n";
    indent++;
    for (const auto& assoc : entry.associations) {
      sstr << indent << "property index: " << assoc.property_index
           << " (essential: " << std::boolalpha << assoc.essential << ")\n";
    }
    indent--;
  }

  return sstr.str();
}


void Box_ipma::derive_box_version()
{
  int version = 0;
  bool large_property_indices = false;

  for (const Entry& entry : m_entries) {
    if (entry.item_ID > 0xFFFF) {
      version = 1;
    }

    for (const auto& assoc : entry.associations) {
      if (assoc.property_index > 0x7F) {
        large_property_indices = true;
      }
    }
  }

  set_version((uint8_t) version);
  set_flags(large_property_indices ? 1 : 0);
}


Error Box_ipma::write(StreamWriter& writer) const
{
  size_t box_start = reserve_box_header_space(writer);

  size_t entry_cnt = m_entries.size();
  writer.write32((uint32_t) entry_cnt);

  for (const Entry& entry : m_entries) {

    if (get_version() < 1) {
      writer.write16((uint16_t) entry.item_ID);
    }
    else {
      writer.write32(entry.item_ID);
    }

    size_t assoc_cnt = entry.associations.size();
    if (assoc_cnt > 0xFF) {
      // TODO: error, too many associations
    }

    writer.write8((uint8_t) assoc_cnt);

    for (const PropertyAssociation& association : entry.associations) {

      if (get_flags() & 1) {
        writer.write16((uint16_t) ((association.essential ? 0x8000 : 0) |
                                   (association.property_index & 0x7FFF)));
      }
      else {
        writer.write8((uint8_t) ((association.essential ? 0x80 : 0) |
                                 (association.property_index & 0x7F)));
      }
    }
  }

  prepend_header(writer, box_start);

  return Error::Ok;
}


void Box_ipma::insert_entries_from_other_ipma_box(const Box_ipma& b)
{
  m_entries.insert(m_entries.end(),
                   b.m_entries.begin(),
                   b.m_entries.end());
}


Error Box_auxC::parse(BitstreamRange& range)
{
  parse_full_box_header(range);

  m_aux_type = range.read_string();

  while (!range.eof()) {
    m_aux_subtypes.push_back(range.read8());
  }

  return range.get_error();
}


Error Box_auxC::write(StreamWriter& writer) const
{
  size_t box_start = reserve_box_header_space(writer);

  writer.write(m_aux_type);

  for (uint8_t subtype : m_aux_subtypes) {
    writer.write8(subtype);
  }

  prepend_header(writer, box_start);

  return Error::Ok;
}


std::string Box_auxC::dump(Indent& indent) const
{
  std::ostringstream sstr;
  sstr << Box::dump(indent);

  sstr << indent << "aux type: " << m_aux_type << "\n"
       << indent << "aux subtypes: ";
  for (uint8_t subtype : m_aux_subtypes) {
    sstr << std::hex << std::setw(2) << std::setfill('0') << ((int) subtype) << " ";
  }

  sstr << "\n";

  return sstr.str();
}


Error Box_irot::parse(BitstreamRange& range)
{
  //parse_full_box_header(range);

  uint16_t rotation = range.read8();
  rotation &= 0x03;

  m_rotation = rotation * 90;

  return range.get_error();
}


Error Box_irot::write(StreamWriter& writer) const
{
  size_t box_start = reserve_box_header_space(writer);

  writer.write8((uint8_t) (m_rotation / 90));

  prepend_header(writer, box_start);

  return Error::Ok;
}


std::string Box_irot::dump(Indent& indent) const
{
  std::ostringstream sstr;
  sstr << Box::dump(indent);

  sstr << indent << "rotation: " << m_rotation << " degrees (CCW)\n";

  return sstr.str();
}


Error Box_imir::parse(BitstreamRange& range)
{
  //parse_full_box_header(range);

  uint8_t axis = range.read8();
  if (axis & 1) {
    m_axis = heif_transform_mirror_direction_horizontal;
  }
  else {
    m_axis = heif_transform_mirror_direction_vertical;
  }

  return range.get_error();
}


Error Box_imir::write(StreamWriter& writer) const
{
  size_t box_start = reserve_box_header_space(writer);

  writer.write8(m_axis);

  prepend_header(writer, box_start);

  return Error::Ok;
}


std::string Box_imir::dump(Indent& indent) const
{
  std::ostringstream sstr;
  sstr << Box::dump(indent);

  sstr << indent << "mirror direction: ";
  switch (m_axis) {
    case heif_transform_mirror_direction_vertical:
      sstr << "vertical\n";
      break;
    case heif_transform_mirror_direction_horizontal:
      sstr << "horizontal\n";
      break;
  }

  return sstr.str();
}


Error Box_clap::parse(BitstreamRange& range)
{
  //parse_full_box_header(range);

  uint32_t clean_aperture_width_num = range.read32();
  uint32_t clean_aperture_width_den = range.read32();
  uint32_t clean_aperture_height_num = range.read32();
  uint32_t clean_aperture_height_den = range.read32();

  // Note: in the standard document 14496-12(2015), it says that the offset values should also be unsigned integers,
  // but this is obviously an error. Even the accompanying standard text says that offsets may be negative.
  int32_t horizontal_offset_num = (int32_t) range.read32();
  uint32_t horizontal_offset_den = (int32_t) range.read32();
  int32_t vertical_offset_num = (int32_t) range.read32();
  uint32_t vertical_offset_den = (int32_t) range.read32();

  if (clean_aperture_width_num > (uint32_t) std::numeric_limits<int32_t>::max() ||
      clean_aperture_width_den > (uint32_t) std::numeric_limits<int32_t>::max() ||
      clean_aperture_height_num > (uint32_t) std::numeric_limits<int32_t>::max() ||
      clean_aperture_height_den > (uint32_t) std::numeric_limits<int32_t>::max() ||
      horizontal_offset_den > (uint32_t) std::numeric_limits<int32_t>::max() ||
      vertical_offset_den > (uint32_t) std::numeric_limits<int32_t>::max()) {
    return Error(heif_error_Invalid_input,
                 heif_suberror_Invalid_fractional_number,
                 "Exceeded supported value range.");
  }

  m_clean_aperture_width = Fraction(clean_aperture_width_num,
                                    clean_aperture_width_den);
  m_clean_aperture_height = Fraction(clean_aperture_height_num,
                                     clean_aperture_height_den);
  m_horizontal_offset = Fraction(horizontal_offset_num, (int32_t) horizontal_offset_den);
  m_vertical_offset = Fraction(vertical_offset_num, (int32_t) vertical_offset_den);
  if (!m_clean_aperture_width.is_valid() || !m_clean_aperture_height.is_valid() ||
      !m_horizontal_offset.is_valid() || !m_vertical_offset.is_valid()) {
    return Error(heif_error_Invalid_input,
                 heif_suberror_Invalid_fractional_number);
  }

  return range.get_error();
}


Error Box_clap::write(StreamWriter& writer) const
{
  size_t box_start = reserve_box_header_space(writer);

  writer.write32(m_clean_aperture_width.numerator);
  writer.write32(m_clean_aperture_width.denominator);
  writer.write32(m_clean_aperture_height.numerator);
  writer.write32(m_clean_aperture_height.denominator);
  writer.write32(m_horizontal_offset.numerator);
  writer.write32(m_horizontal_offset.denominator);
  writer.write32(m_vertical_offset.numerator);
  writer.write32(m_vertical_offset.denominator);

  prepend_header(writer, box_start);

  return Error::Ok;
}


std::string Box_clap::dump(Indent& indent) const
{
  std::ostringstream sstr;
  sstr << Box::dump(indent);

  sstr << indent << "clean_aperture: " << m_clean_aperture_width.numerator
       << "/" << m_clean_aperture_width.denominator << " x "
       << m_clean_aperture_height.numerator << "/"
       << m_clean_aperture_height.denominator << "\n";
  sstr << indent << "offset: " << m_horizontal_offset.numerator << "/"
       << m_horizontal_offset.denominator << " ; "
       << m_vertical_offset.numerator << "/"
       << m_vertical_offset.denominator << "\n";

  return sstr.str();
}


int Box_clap::left_rounded(int image_width) const
{
  // pcX = horizOff + (width  - 1)/2
  // pcX ± (cleanApertureWidth - 1)/2

  // left = horizOff + (width-1)/2 - (clapWidth-1)/2

  Fraction pcX = m_horizontal_offset + Fraction(image_width - 1, 2);
  Fraction left = pcX - (m_clean_aperture_width - 1) / 2;

  return left.round_down();
}

int Box_clap::right_rounded(int image_width) const
{
  Fraction right = m_clean_aperture_width - 1 + left_rounded(image_width);

  return right.round();
}

int Box_clap::top_rounded(int image_height) const
{
  Fraction pcY = m_vertical_offset + Fraction(image_height - 1, 2);
  Fraction top = pcY - (m_clean_aperture_height - 1) / 2;

  return top.round();
}

int Box_clap::bottom_rounded(int image_height) const
{
  Fraction bottom = m_clean_aperture_height - 1 + top_rounded(image_height);

  return bottom.round();
}

int Box_clap::get_width_rounded() const
{
  return m_clean_aperture_width.round();
}

int Box_clap::get_height_rounded() const
{
  return m_clean_aperture_height.round();
}

void Box_clap::set(uint32_t clap_width, uint32_t clap_height,
                   uint32_t image_width, uint32_t image_height)
{
  assert(image_width >= clap_width);
  assert(image_height >= clap_height);

  m_clean_aperture_width = Fraction(clap_width, 1U);
  m_clean_aperture_height = Fraction(clap_height, 1U);

  m_horizontal_offset = Fraction(-(int32_t) (image_width - clap_width), 2);
  m_vertical_offset = Fraction(-(int32_t) (image_height - clap_height), 2);
}


Error Box_iref::parse(BitstreamRange& range)
{
  parse_full_box_header(range);

  while (!range.eof()) {
    Reference ref;

    Error err = ref.header.parse_header(range);
    if (err != Error::Ok) {
      return err;
    }

    if (get_version() == 0) {
      ref.from_item_ID = range.read16();
      int nRefs = range.read16();
      for (int i = 0; i < nRefs; i++) {
        ref.to_item_ID.push_back(range.read16());
        if (range.eof()) {
          break;
        }
      }
    }
    else {
      ref.from_item_ID = range.read32();
      int nRefs = range.read16();
      for (int i = 0; i < nRefs; i++) {
        ref.to_item_ID.push_back(range.read32());
        if (range.eof()) {
          break;
        }
      }
    }

    m_references.push_back(ref);
  }

  return range.get_error();
}


void Box_iref::derive_box_version()
{
  uint8_t version = 0;

  for (const auto& ref : m_references) {
    if (ref.from_item_ID > 0xFFFF) {
      version = 1;
      break;
    }

    for (uint32_t r : ref.to_item_ID) {
      if (r > 0xFFFF) {
        version = 1;
        break;
      }
    }
  }

  set_version(version);
}


Error Box_iref::write(StreamWriter& writer) const
{
  size_t box_start = reserve_box_header_space(writer);

  int id_size = ((get_version() == 0) ? 2 : 4);

  for (const auto& ref : m_references) {
    uint32_t box_size = uint32_t(4 + 4 + 2 + id_size * (1 + ref.to_item_ID.size()));

    // we write the BoxHeader ourselves since it is very simple
    writer.write32(box_size);
    writer.write32(ref.header.get_short_type());

    writer.write(id_size, ref.from_item_ID);
    writer.write16((uint16_t) ref.to_item_ID.size());

    for (uint32_t r : ref.to_item_ID) {
      writer.write(id_size, r);
    }
  }


  prepend_header(writer, box_start);

  return Error::Ok;
}


std::string Box_iref::dump(Indent& indent) const
{
  std::ostringstream sstr;
  sstr << Box::dump(indent);

  for (const auto& ref : m_references) {
    sstr << indent << "reference with type '" << ref.header.get_type_string() << "'"
         << " from ID: " << ref.from_item_ID
         << " to IDs: ";
    for (uint32_t id : ref.to_item_ID) {
      sstr << id << " ";
    }
    sstr << "\n";
  }

  return sstr.str();
}


bool Box_iref::has_references(uint32_t itemID) const
{
  for (const Reference& ref : m_references) {
    if (ref.from_item_ID == itemID) {
      return true;
    }
  }

  return false;
}


std::vector<Box_iref::Reference> Box_iref::get_references_from(heif_item_id itemID) const
{
  std::vector<Reference> references;

  for (const Reference& ref : m_references) {
    if (ref.from_item_ID == itemID) {
      references.push_back(ref);
    }
  }

  return references;
}


std::vector<uint32_t> Box_iref::get_references(uint32_t itemID, uint32_t ref_type) const
{
  for (const Reference& ref : m_references) {
    if (ref.from_item_ID == itemID &&
        ref.header.get_short_type() == ref_type) {
      return ref.to_item_ID;
    }
  }

  return std::vector<uint32_t>();
}


void Box_iref::add_reference(heif_item_id from_id, uint32_t type, const std::vector<heif_item_id>& to_ids)
{
  Reference ref;
  ref.header.set_short_type(type);
  ref.from_item_ID = from_id;
  ref.to_item_ID = to_ids;

  m_references.push_back(ref);
}


Error Box_hvcC::parse(BitstreamRange& range)
{
  //parse_full_box_header(range);

  uint8_t byte;

  auto& c = m_configuration; // abbreviation

  c.configuration_version = range.read8();
  byte = range.read8();
  c.general_profile_space = (byte >> 6) & 3;
  c.general_tier_flag = (byte >> 5) & 1;
  c.general_profile_idc = (byte & 0x1F);

  c.general_profile_compatibility_flags = range.read32();

  for (int i = 0; i < 6; i++) {
    byte = range.read8();

    for (int b = 0; b < 8; b++) {
      c.general_constraint_indicator_flags[i * 8 + b] = (byte >> (7 - b)) & 1;
    }
  }

  c.general_level_idc = range.read8();
  c.min_spatial_segmentation_idc = range.read16() & 0x0FFF;
  c.parallelism_type = range.read8() & 0x03;
  c.chroma_format = range.read8() & 0x03;
  c.bit_depth_luma = static_cast<uint8_t>((range.read8() & 0x07) + 8);
  c.bit_depth_chroma = static_cast<uint8_t>((range.read8() & 0x07) + 8);
  c.avg_frame_rate = range.read16();

  byte = range.read8();
  c.constant_frame_rate = (byte >> 6) & 0x03;
  c.num_temporal_layers = (byte >> 3) & 0x07;
  c.temporal_id_nested = (byte >> 2) & 1;

  m_length_size = static_cast<uint8_t>((byte & 0x03) + 1);

  int nArrays = range.read8();

  for (int i = 0; i < nArrays && !range.error(); i++) {
    byte = range.read8();

    NalArray array;

    array.m_array_completeness = (byte >> 6) & 1;
    array.m_NAL_unit_type = (byte & 0x3F);

    int nUnits = range.read16();
    for (int u = 0; u < nUnits && !range.error(); u++) {

      std::vector<uint8_t> nal_unit;
      int size = range.read16();
      if (!size) {
        // Ignore empty NAL units.
        continue;
      }

      if (range.prepare_read(size)) {
        nal_unit.resize(size);
        bool success = range.get_istream()->read((char*) nal_unit.data(), size);
        assert(success);
        (void) success;
      }

      array.m_nal_units.push_back(std::move(nal_unit));
    }

    m_nal_array.push_back(std::move(array));
  }

  range.skip_to_end_of_box();

  return range.get_error();
}


std::string Box_hvcC::dump(Indent& indent) const
{
  std::ostringstream sstr;
  sstr << Box::dump(indent);

  const auto& c = m_configuration; // abbreviation

  sstr << indent << "configuration_version: " << ((int) c.configuration_version) << "\n"
       << indent << "general_profile_space: " << ((int) c.general_profile_space) << "\n"
       << indent << "general_tier_flag: " << c.general_tier_flag << "\n"
       << indent << "general_profile_idc: " << ((int) c.general_profile_idc) << "\n";

  sstr << indent << "general_profile_compatibility_flags: ";
  for (int i = 0; i < 32; i++) {
    sstr << ((c.general_profile_compatibility_flags >> (31 - i)) & 1);
    if ((i % 8) == 7) sstr << ' ';
    else if ((i % 4) == 3) sstr << '.';
  }
  sstr << "\n";

  sstr << indent << "general_constraint_indicator_flags: ";
  int cnt = 0;
  for (int i = 0; i < configuration::NUM_CONSTRAINT_INDICATOR_FLAGS; i++) {
    bool b = c.general_constraint_indicator_flags[i];

    sstr << (b ? 1 : 0);
    cnt++;
    if ((cnt % 8) == 0)
      sstr << ' ';
  }
  sstr << "\n";

  sstr << indent << "general_level_idc: " << ((int) c.general_level_idc) << "\n"
       << indent << "min_spatial_segmentation_idc: " << c.min_spatial_segmentation_idc << "\n"
       << indent << "parallelism_type: " << ((int) c.parallelism_type) << "\n"
       << indent << "chroma_format: ";

  switch (c.chroma_format) {
    case 1:
      sstr << "4:2:0";
      break;
    case 2:
      sstr << "4:2:2";
      break;
    case 3:
      sstr << "4:4:4";
      break;
    default:
      sstr << ((int) c.chroma_format);
      break;
  }

  sstr << "\n"
       << indent << "bit_depth_luma: " << ((int) c.bit_depth_luma) << "\n"
       << indent << "bit_depth_chroma: " << ((int) c.bit_depth_chroma) << "\n"
       << indent << "avg_frame_rate: " << c.avg_frame_rate << "\n"
       << indent << "constant_frame_rate: " << ((int) c.constant_frame_rate) << "\n"
       << indent << "num_temporal_layers: " << ((int) c.num_temporal_layers) << "\n"
       << indent << "temporal_id_nested: " << ((int) c.temporal_id_nested) << "\n"
       << indent << "length_size: " << ((int) m_length_size) << "\n";

  for (const auto& array : m_nal_array) {
    sstr << indent << "<array>\n";

    indent++;
    sstr << indent << "array_completeness: " << ((int) array.m_array_completeness) << "\n"
         << indent << "NAL_unit_type: " << ((int) array.m_NAL_unit_type) << "\n";

    for (const auto& unit : array.m_nal_units) {
      //sstr << "  unit with " << unit.size() << " bytes of data\n";
      sstr << indent;
      for (uint8_t b : unit) {
        sstr << std::setfill('0') << std::setw(2) << std::hex << ((int) b) << " ";
      }
      sstr << "\n";
      sstr << std::dec;
    }

    indent--;
  }

  return sstr.str();
}


bool Box_hvcC::get_headers(std::vector<uint8_t>* dest) const
{
  for (const auto& array : m_nal_array) {
    for (const auto& unit : array.m_nal_units) {

      dest->push_back((unit.size() >> 24) & 0xFF);
      dest->push_back((unit.size() >> 16) & 0xFF);
      dest->push_back((unit.size() >> 8) & 0xFF);
      dest->push_back((unit.size() >> 0) & 0xFF);

      /*
      dest->push_back(0);
      dest->push_back(0);
      dest->push_back(1);
      */

      dest->insert(dest->end(), unit.begin(), unit.end());
    }
  }

  return true;
}


void Box_hvcC::append_nal_data(const std::vector<uint8_t>& nal)
{
  NalArray array;
  array.m_array_completeness = 0;
  array.m_NAL_unit_type = uint8_t(nal[0] >> 1);
  array.m_nal_units.push_back(nal);

  m_nal_array.push_back(array);
}

void Box_hvcC::append_nal_data(const uint8_t* data, size_t size)
{
  std::vector<uint8_t> nal;
  nal.resize(size);
  memcpy(nal.data(), data, size);

  NalArray array;
  array.m_array_completeness = 0;
  array.m_NAL_unit_type = uint8_t(nal[0] >> 1);
  array.m_nal_units.push_back(std::move(nal));

  m_nal_array.push_back(array);
}


Error Box_hvcC::write(StreamWriter& writer) const
{
  size_t box_start = reserve_box_header_space(writer);

  const auto& c = m_configuration; // abbreviation

  writer.write8(c.configuration_version);

  writer.write8((uint8_t) (((c.general_profile_space & 3) << 6) |
                           ((c.general_tier_flag & 1) << 5) |
                           (c.general_profile_idc & 0x1F)));

  writer.write32(c.general_profile_compatibility_flags);

  for (int i = 0; i < 6; i++) {
    uint8_t byte = 0;

    for (int b = 0; b < 8; b++) {
      if (c.general_constraint_indicator_flags[i * 8 + b]) {
        byte |= 1;
      }

      byte = (uint8_t) (byte << 1);
    }

    writer.write8(byte);
  }

  writer.write8(c.general_level_idc);
  writer.write16((c.min_spatial_segmentation_idc & 0x0FFF) | 0xF000);
  writer.write8(c.parallelism_type | 0xFC);
  writer.write8(c.chroma_format | 0xFC);
  writer.write8((uint8_t) ((c.bit_depth_luma - 8) | 0xF8));
  writer.write8((uint8_t) ((c.bit_depth_chroma - 8) | 0xF8));
  writer.write16(c.avg_frame_rate);

  writer.write8((uint8_t) (((c.constant_frame_rate & 0x03) << 6) |
                           ((c.num_temporal_layers & 0x07) << 3) |
                           ((c.temporal_id_nested & 1) << 2) |
                           ((m_length_size - 1) & 0x03)));

  size_t nArrays = m_nal_array.size();
  if (nArrays > 0xFF) {
    // TODO: error: too many NAL units
  }

  writer.write8((uint8_t) nArrays);

  for (const NalArray& array : m_nal_array) {

    writer.write8((uint8_t) (((array.m_array_completeness & 1) << 6) |
                             (array.m_NAL_unit_type & 0x3F)));

    size_t nUnits = array.m_nal_units.size();
    if (nUnits > 0xFFFF) {
      // TODO: error: too many NAL units
    }

    writer.write16((uint16_t) nUnits);

    for (const std::vector<uint8_t>& nal_unit : array.m_nal_units) {
      writer.write16((uint16_t) nal_unit.size());
      writer.write(nal_unit);
    }
  }

  prepend_header(writer, box_start);

  return Error::Ok;
}


Error Box_av1C::parse(BitstreamRange& range)
{
  //parse_full_box_header(range);

  uint8_t byte;

  auto& c = m_configuration; // abbreviation

  byte = range.read8();
  if ((byte & 0x80) == 0) {
    // error: marker bit not set
  }

  c.version = byte & 0x7F;

  byte = range.read8();
  c.seq_profile = (byte >> 5) & 0x7;
  c.seq_level_idx_0 = byte & 0x1f;

  byte = range.read8();
  c.seq_tier_0 = (byte >> 7) & 1;
  c.high_bitdepth = (byte >> 6) & 1;
  c.twelve_bit = (byte >> 5) & 1;
  c.monochrome = (byte >> 4) & 1;
  c.chroma_subsampling_x = (byte >> 3) & 1;
  c.chroma_subsampling_y = (byte >> 2) & 1;
  c.chroma_sample_position = byte & 3;

  byte = range.read8();
  c.initial_presentation_delay_present = (byte >> 4) & 1;
  if (c.initial_presentation_delay_present) {
    c.initial_presentation_delay_minus_one = byte & 0x0F;
  }

  const int64_t configOBUs_bytes = range.get_remaining_bytes();
  m_config_OBUs.resize(configOBUs_bytes);

  if (!range.read(m_config_OBUs.data(), configOBUs_bytes)) {
    // error
  }

  return range.get_error();
}


Error Box_av1C::write(StreamWriter& writer) const
{
  size_t box_start = reserve_box_header_space(writer);

  const auto& c = m_configuration; // abbreviation

  writer.write8(c.version | 0x80);

  writer.write8((uint8_t) (((c.seq_profile & 0x7) << 5) |
                           (c.seq_level_idx_0 & 0x1f)));

  writer.write8((uint8_t) ((c.seq_tier_0 ? 0x80 : 0) |
                           (c.high_bitdepth ? 0x40 : 0) |
                           (c.twelve_bit ? 0x20 : 0) |
                           (c.monochrome ? 0x10 : 0) |
                           (c.chroma_subsampling_x ? 0x08 : 0) |
                           (c.chroma_subsampling_y ? 0x04 : 0) |
                           (c.chroma_sample_position & 0x03)));

  writer.write8(0); // TODO initial_presentation_delay

  prepend_header(writer, box_start);

  return Error::Ok;
}


std::string Box_av1C::dump(Indent& indent) const
{
  std::ostringstream sstr;
  sstr << Box::dump(indent);

  const auto& c = m_configuration; // abbreviation

  sstr << indent << "version: " << ((int) c.version) << "\n"
       << indent << "seq_profile: " << ((int) c.seq_profile) << "\n"
       << indent << "seq_level_idx_0: " << ((int) c.seq_level_idx_0) << "\n"
       << indent << "high_bitdepth: " << ((int) c.high_bitdepth) << "\n"
       << indent << "twelve_bit: " << ((int) c.twelve_bit) << "\n"
       << indent << "chroma_subsampling_x: " << ((int) c.chroma_subsampling_x) << "\n"
       << indent << "chroma_subsampling_y: " << ((int) c.chroma_subsampling_y) << "\n"
       << indent << "chroma_sample_position: " << ((int) c.chroma_sample_position) << "\n"
       << indent << "initial_presentation_delay: ";

  if (c.initial_presentation_delay_present) {
    sstr << c.initial_presentation_delay_minus_one + 1 << "\n";
  }
  else {
    sstr << "not present\n";
  }

  sstr << indent << "config OBUs:";
  for (size_t i = 0; i < m_config_OBUs.size(); i++) {
    sstr << " " << std::hex << std::setfill('0') << std::setw(2)
         << ((int) m_config_OBUs[i]);
  }
  sstr << std::dec << "\n";

  return sstr.str();
}


Error Box_vvcC::parse(BitstreamRange& range)
{
  //parse_full_box_header(range);

  uint8_t byte;

  auto& c = m_configuration; // abbreviation

  c.configurationVersion = range.read8();
  c.avgFrameRate_times_256 = range.read16();

  //printf("version: %d\n", c.configurationVersion);

  byte = range.read8();
  c.constantFrameRate = (byte & 0xc0) >> 6;
  c.numTemporalLayers = (byte & 0x38) >> 3;
  c.lengthSize = (byte & 0x06) + 1;
  c.ptl_present_flag = (byte & 0x01);
  // assert(c.ptl_present_flag == false); // TODO   (removed the assert since it will trigger the fuzzers)

  byte = range.read8();
  c.chroma_format_present_flag = (byte & 0x80);
  c.chroma_format_idc = (byte & 0x60) >> 5;

  c.bit_depth_present_flag = (byte & 0x10);
  c.bit_depth = ((byte & 0x0e) >> 1) + 8;

  c.numOfArrays = range.read8();

#if 0
  const int64_t configOBUs_bytes = range.get_remaining_bytes();
  m_config_OBUs.resize(configOBUs_bytes);

  if (!range.read(m_config_OBUs.data(), configOBUs_bytes)) {
    // error
  }
#endif

  return range.get_error();
}


Error Box_vvcC::write(StreamWriter& writer) const
{
  size_t box_start = reserve_box_header_space(writer);

#if 0
  const auto& c = m_configuration; // abbreviation

  writer.write8(c.version | 0x80);

  writer.write8((uint8_t) (((c.seq_profile & 0x7) << 5) |
                           (c.seq_level_idx_0 & 0x1f)));
#endif

  prepend_header(writer, box_start);

  return Error::Ok;
}


static const char* vvc_chroma_names[4] = {"mono", "4:2:0", "4:2:2", "4:4:4"};

std::string Box_vvcC::dump(Indent& indent) const
{
  std::ostringstream sstr;
  sstr << Box::dump(indent);

  const auto& c = m_configuration; // abbreviation

  sstr << indent << "version: " << ((int) c.configurationVersion) << "\n"
       << indent << "frame-rate: " << (c.avgFrameRate_times_256 / 256.0f) << "\n"
       << indent << "constant frame rate: " << (c.constantFrameRate == 1 ? "constant" : (c.constantFrameRate == 2 ? "multi-layer" : "unknown")) << "\n"
       << indent << "num temporal layers: " << ((int) c.numTemporalLayers) << "\n"
       << indent << "length size: " << ((int) c.lengthSize) << "\n"
       << indent << "chroma-format: ";
  if (c.chroma_format_present_flag) {
    sstr << vvc_chroma_names[c.chroma_format_idc] << "\n";
  }
  else {
    sstr << "---\n";
  }

  sstr << indent << "bit-depth: ";
  if (c.bit_depth_present_flag) {
    sstr << ((int) c.bit_depth) << "\n";
  }
  else {
    sstr << "---\n";
  }

  sstr << "num of arrays: " << ((int) c.numOfArrays) << "\n";

#if 0
  sstr << indent << "config OBUs:";
  for (size_t i = 0; i < m_config_OBUs.size(); i++) {
    sstr << " " << std::hex << std::setfill('0') << std::setw(2)
         << ((int) m_config_OBUs[i]);
  }
  sstr << std::dec << "\n";
#endif

  return sstr.str();
}


Error Box_idat::parse(BitstreamRange& range)
{
  //parse_full_box_header(range);

  m_data_start_pos = range.get_istream()->get_position();

  return range.get_error();
}


Error Box_idat::write(StreamWriter& writer) const
{
  size_t box_start = reserve_box_header_space(writer);

  writer.write(m_data_for_writing);

  prepend_header(writer, box_start);

  return Error::Ok;
}


std::string Box_idat::dump(Indent& indent) const
{
  std::ostringstream sstr;
  sstr << Box::dump(indent);

  sstr << indent << "number of data bytes: " << get_box_size() - get_header_size() << "\n";

  return sstr.str();
}


Error Box_idat::read_data(const std::shared_ptr<StreamReader>& istr,
                          uint64_t start, uint64_t length,
                          std::vector<uint8_t>& out_data) const
{
  // --- security check that we do not allocate too much data

  auto curr_size = out_data.size();

  if (MAX_MEMORY_BLOCK_SIZE - curr_size < length) {
    std::stringstream sstr;
    sstr << "idat box contained " << length << " bytes, total memory size would be "
         << (curr_size + length) << " bytes, exceeding the security limit of "
         << MAX_MEMORY_BLOCK_SIZE << " bytes";

    return Error(heif_error_Memory_allocation_error,
                 heif_suberror_Security_limit_exceeded,
                 sstr.str());
  }


  // move to start of data
  if (start > (uint64_t) m_data_start_pos + get_box_size()) {
    return Error(heif_error_Invalid_input,
                 heif_suberror_End_of_data);
  }
  else if (length > get_box_size() || start + length > get_box_size()) {
    return Error(heif_error_Invalid_input,
                 heif_suberror_End_of_data);
  }

  StreamReader::grow_status status = istr->wait_for_file_size((int64_t) m_data_start_pos + start + length);
  if (status == StreamReader::size_beyond_eof ||
      status == StreamReader::timeout) {
    // TODO: maybe we should introduce some 'Recoverable error' instead of 'Invalid input'
    return Error(heif_error_Invalid_input,
                 heif_suberror_End_of_data);
  }

  bool success;
  success = istr->seek(m_data_start_pos + (std::streampos) start);
  assert(success);
  (void) success;

  if (length > 0) {
    // reserve space for the data in the output array
    out_data.resize(static_cast<size_t>(curr_size + length));
    uint8_t* data = &out_data[curr_size];

    success = istr->read((char*) data, static_cast<size_t>(length));
    assert(success);
    (void) success;
  }

  return Error::Ok;
}


Error Box_grpl::parse(BitstreamRange& range)
{
  //parse_full_box_header(range);

  //return read_children(range);

  while (!range.eof()) {
    EntityGroup group;
    Error err = group.header.parse_header(range);
    if (err != Error::Ok) {
      return err;
    }

    err = group.header.parse_full_box_header(range);
    if (err != Error::Ok) {
      return err;
    }

    group.group_id = range.read32();
    int nEntities = range.read32();
    for (int i = 0; i < nEntities; i++) {
      if (range.eof()) {
        break;
      }

      group.entity_ids.push_back(range.read32());
    }

    m_entity_groups.push_back(group);
  }

  return range.get_error();
}


std::string Box_grpl::dump(Indent& indent) const
{
  std::ostringstream sstr;
  sstr << Box::dump(indent);

  for (const auto& group : m_entity_groups) {
    sstr << indent << "group type: " << group.header.get_type_string() << "\n"
         << indent << "| group id: " << group.group_id << "\n"
         << indent << "| entity IDs: ";

    for (uint32_t id : group.entity_ids) {
      sstr << id << " ";
    }

    sstr << "\n";
  }

  return sstr.str();
}


Error Box_dinf::parse(BitstreamRange& range)
{
  //parse_full_box_header(range);

  return read_children(range);
}


std::string Box_dinf::dump(Indent& indent) const
{
  std::ostringstream sstr;
  sstr << Box::dump(indent);
  sstr << dump_children(indent);

  return sstr.str();
}


Error Box_dref::parse(BitstreamRange& range)
{
  parse_full_box_header(range);

  int nEntities = range.read32();

  /*
  for (int i=0;i<nEntities;i++) {
    if (range.eof()) {
      break;
    }
  }
  */

  Error err = read_children(range, nEntities);
  if (err) {
    return err;
  }

  if ((int) m_children.size() != nEntities) {
    // TODO return Error(
  }

  return err;
}


std::string Box_dref::dump(Indent& indent) const
{
  std::ostringstream sstr;
  sstr << Box::dump(indent);
  sstr << dump_children(indent);

  return sstr.str();
}


Error Box_url::parse(BitstreamRange& range)
{
  parse_full_box_header(range);

  m_location = range.read_string();

  return range.get_error();
}


std::string Box_url::dump(Indent& indent) const
{
  std::ostringstream sstr;
  sstr << Box::dump(indent);
  //sstr << dump_children(indent);

  sstr << indent << "location: " << m_location << "\n";

  return sstr.str();
}

Error Box_udes::parse(BitstreamRange& range)
{
  parse_full_box_header(range);
  m_lang = range.read_string();
  m_name = range.read_string();
  m_description = range.read_string();
  m_tags = range.read_string();
  return range.get_error();
}

std::string Box_udes::dump(Indent& indent) const
{
  std::ostringstream sstr;
  sstr << Box::dump(indent);
  sstr << indent << "lang: " << m_lang << "\n";
  sstr << indent << "name: " << m_name << "\n";
  sstr << indent << "description: " << m_description << "\n";
  sstr << indent << "tags: " << m_lang << "\n";
  return sstr.str();
}

Error Box_udes::write(StreamWriter& writer) const
{
  size_t box_start = reserve_box_header_space(writer);
  writer.write(m_lang);
  writer.write(m_name);
  writer.write(m_description);
  writer.write(m_tags);
  prepend_header(writer, box_start);
  return Error::Ok;
}
<<<<<<< HEAD


std::string Box_j2kH::dump(Indent& indent) const {
  std::string s = "TODO - box.cc - j2kH::dump()\n"; 
  return s;
}


Error Box_j2kH::parse(BitstreamRange& range) {

  printf("TODO - box.cc - j2kH::parse()\n");

  return Error::Ok;

}


std::string Box_cdef::dump(Indent& indent) const {
  std::ostringstream sstr;
  sstr << Box::dump(indent);

  uint16_t channel_count = (uint16_t)m_channels.size();

  sstr << indent << "N: " << channel_count << "\n";
  for (int i = 0; i < channel_count; i++) {
    Channel c = m_channels[i];
    sstr << indent << "Cn[" << i << "]: " << c.index << "\n";
    sstr << indent << "Type[" << i << "]: " << c.type << "\n";
    sstr << indent << "Asoc[" << i << "]: " << c.association << "\n";
  }

  return sstr.str();
}


Error Box_cdef::write(StreamWriter& writer) const {
  size_t box_start = reserve_box_header_space(writer);

  uint16_t channel_count = (uint16_t)m_channels.size();
  writer.write16(channel_count);

  for (int i = 0; i < channel_count; i++) {
    Channel c = m_channels[i];
    writer.write16(c.index);
    writer.write16(c.type);
    writer.write16(c.association);
  }

  prepend_header(writer, box_start);

  return Error::Ok;
}


Error Box_cdef::parse(BitstreamRange& range) {
  parse_full_box_header(range);

  uint16_t channel_count = range.read16();

  for (int i = 0; i < channel_count; i++) {
    Channel channel;
    channel.index = range.read16();
    channel.type = range.read16();
    channel.association = range.read16();
    m_channels.push_back(channel);
  }

  return range.get_error();
}


void Box_cdef::set_channels(heif_chroma chroma) {

  //TODO - Check for the presence of a cmap box which specifies channel indices.

  const uint16_t TYPE_COLOR = 0;
  const uint16_t ASOC_GREY = 1;
  const uint16_t ASOC_RED = 1;
  const uint16_t ASOC_GREEN = 2;
  const uint16_t ASOC_BLUE = 3;

  switch (chroma) {
    case heif_chroma_interleaved_RGB:
      m_channels.push_back({0, TYPE_COLOR, ASOC_RED});
      m_channels.push_back({1, TYPE_COLOR, ASOC_GREEN});
      m_channels.push_back({2, TYPE_COLOR, ASOC_BLUE});
    break;

    case heif_chroma_monochrome:
      m_channels.push_back({0, TYPE_COLOR, ASOC_GREY});
    break;

    default:
      //TODO - Handle remaining cases.
    break;
  }
}
=======
>>>>>>> 727a542a
<|MERGE_RESOLUTION|>--- conflicted
+++ resolved
@@ -3715,7 +3715,6 @@
   prepend_header(writer, box_start);
   return Error::Ok;
 }
-<<<<<<< HEAD
 
 
 std::string Box_j2kH::dump(Indent& indent) const {
@@ -3813,5 +3812,3 @@
     break;
   }
 }
-=======
->>>>>>> 727a542a
